--- conflicted
+++ resolved
@@ -166,17 +166,13 @@
   }
   trace.beginBlock("Reading input");
   using Domain = Z3i::Domain ;
-<<<<<<< HEAD
-  using Image = ImageSelector < Z3i::Domain, unsigned char, VTKIMAGEDATA_CONTAINER_I>::Type ;
-=======
+
 #ifdef WITH_ITK
-    using Image = ImageSelector < Z3i::Domain, unsigned char, ITKIMAGEDATA_CONTAINER_I>::Type ;
+  using Image = ImageSelector < Z3i::Domain, unsigned char, ITKIMAGEDATA_CONTAINER_I>::Type ;
 #else
-using Image = ImageSelector < Z3i::Domain, unsigned char>::Type ;
+  using Image = ImageSelector < Z3i::Domain, unsigned char>::Type ;
 #endif
 
-
->>>>>>> 14ff3d3c
   
   Image image = GenericReader<Image>::import(inputFileName);
   trace.endBlock();
