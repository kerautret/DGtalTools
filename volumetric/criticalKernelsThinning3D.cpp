/**
 * This Source Code Form is subject to the terms of the Mozilla Public License,
 * v. 2.0. If a copy of the MPL was not distributed with this file, You can
 * obtain one at http://mozilla.org/MPL/2.0/.
**/

/**
 * @file criticalKernelsThinning3D.cpp
 * @author Pablo Hernandez-Cerdan (\c pablo.hernandez.cerdan@outlook.com )
 * Institute of Fundamental Sciences, Massey University, New Zealand
 *
 * @date 2017/11/04
 *
 * Apply a thinning using the Critical Kernel Framework.
 *
 * This file is part of the DGtal library.
 */

/**
 @page criticalKernelsThinning3D criticalKernelsThinning3D

 @brief Applies an criticalKernels thinning algorithm of a 3d image file (vol,longvol,pgm3d...) with 3D viewer.

 @b Usage: criticalKernelsThinning3D [options] --input <3dImageFileName>  {vol,longvol,pgm3d...}


 @b Allowed @b options @b are :
 @code
 Positionals:
   1 TEXT:FILE REQUIRED                  Input vol file.

 Options:
   -h,--help                             Print this help message and exit
   -i,--input TEXT:FILE REQUIRED         Input vol file.
   -s,--skel TEXT:{ulti,end,isthmus,1isthmus}=1isthmus
                                         Type of skeletonization. Options: 1isthmus, isthmus, end, ulti.
                                         Options: ulti,end, 1isthmus, isthmusulti: delete all voxels except those that change topology.
                                         end: keep voxels with only one neighbor.
                                         1isthmus: keep voxels that are one-isthmus (using LookUpTables) [faster]
                                         isthmus: keep voxels that are one-isthmus or two-isthmus (using LookUpTables) [faster]
   -c,--select TEXT:{random,dmax,first}=dmax
                                         Select the ordering for skeletonization. Options: dmax, random, first
                                          Options: dmax, first, random
                                          dmax: Use distance map, selecting voxel with max value.
                                          first: Select first pixel (lexicographical order)
                                          random: Select voxel at random.
   -f,--foreground TEXT:{white,black}=black
                                         Foreground color in binary image
   -m,--thresholdMin INT=0               Threshold min (excluded) to define binary shape
   -M,--thresholdMax INT=255             Threshold max (included) to define binary shape
   -p,--persistence INT:POSITIVE=0       Persistence value, implies use of persistence algorithm if p>=1
   --profile                             Profile algorithm
   -v,--verbose                          Verbose output
   -o,--exportImage TEXT                 Export the resulting set of points to a image compatible with GenericWriter.
   -e,--exportSDP TEXT                   Export the resulting set of points in a simple (sequence of discrete point (sdp)).
   -t,--visualize                        Visualize result in viewer
   -k,--keepInputDomain                  Keep the resulting image domain equal to the input image (instead using the resulting bouding box set).


 @endcode

 @b Example:

@code
 $  criticalKernelsThinning3D --input ${DGtal}/examples/samples/Al.100.vol --select dmax --skel 1isthmus --persistence 1 -t
 @endcode

 You should obtain such a result:
 @image html resCriticalKernelsThinning3D_select-dmax_skel-1isthmus_persistence-1.png "Resulting visualization."

 @see
 @ref criticalKernelsThinning3D.cpp
 */

#include <iostream>
#include <chrono>
#include <unordered_map>
#ifdef WITH_QGLVIEWER
#include <DGtal/io/viewers/Viewer3D.h>
#endif
#include <DGtal/base/Common.h>
#include <DGtal/helpers/StdDefs.h>
#include <DGtal/io/Color.h>
#include <DGtal/io/readers/GenericReader.h>
#include <DGtal/io/writers/GenericWriter.h>
#include "DGtal/images/imagesSetsUtils/SetFromImage.h"
#include "DGtal/images/SimpleThresholdForegroundPredicate.h"
#include "DGtal/images/ImageSelector.h"
#include "DGtal/images/imagesSetsUtils/ImageFromSet.h"

#include <DGtal/topology/SurfelAdjacency.h>
#include <DGtal/topology/CubicalComplex.h>
#include <DGtal/topology/CubicalComplexFunctions.h>
#include <DGtal/io/boards/Board3D.h>

#include <DGtal/topology/VoxelComplex.h>
#include <DGtal/topology/VoxelComplexFunctions.h>
#include "DGtal/topology/NeighborhoodConfigurations.h"
#include "DGtal/topology/tables/NeighborhoodTables.h"

// Distance Map
#include "DGtal/geometry/volumes/distance/ExactPredicateLpSeparableMetric.h"
#include "DGtal/geometry/volumes/distance/VoronoiMap.h"
#include "DGtal/geometry/volumes/distance/DistanceTransformation.h"

#include "CLI11.hpp"


using namespace DGtal;
using namespace std;
using namespace DGtal::Z3i;

int main(int argc, char* const argv[]){
  
  // parse command line using CLI ----------------------------------------------
  CLI::App app;
  std::string inputFileName;
  std::string sk_string {"1isthmus"};
  string select_string {"dmax"};
  string foreground {"black"};
  string outputFilenameImg;
  string outputFilenameSDP;
  string outputFilenameOBJ;
  string outputFilenameInputOBJ;
  
  int thresholdMin {0};
  int thresholdMax {255};
  int persistence {0};
  bool profile {false};
  bool verbose  {false};
  bool visualize {false};
  bool useInputImgToExp {false};
  
  app.description("Compute the thinning of a volume using the CriticalKernels framework\nBasic usage: criticalKernelsThinning3D --input <volFileName> --skel <ulti,end, 1isthmus, isthmus> --select [ -f <white,black> -m <minlevel> -M <maxlevel> -v ] [--persistence <value> ] --persistence <value> ] \n options for --skel {ulti end 1isthmus isthmus} \n options for --select = {dmax random first} \n Example: \n criticalKernelsThinning3D --input ${DGtal}/examples/samples/Al.100.vol --select dmax --skel 1isthmus --persistence 1 --visualize --verbose --exportImage ./Al100_dmax_1isthmus_p1.vol \n");
  app.add_option("-i,--input,1", inputFileName, "Input vol file." )
  ->required()
  ->check(CLI::ExistingFile);

  app.add_option("--skel,-s", sk_string,"Type of skeletonization. Options: 1isthmus, isthmus, end, ulti.", true )
   -> check(CLI::IsMember({"ulti", "end","isthmus", "1isthmus"}));
  app.add_option("--select,-c", select_string, "Select the ordering for skeletonization. Options: dmax, random, first", true)
   -> check(CLI::IsMember({"random", "dmax", "first"}));
  app.add_option("--foreground,-f",foreground, "Foreground color in binary image", true )
   -> check(CLI::IsMember({"white", "black"}));
  app.add_option("--thresholdMin,-m", thresholdMin, "Threshold min (excluded) to define binary shape", true );
  app.add_option("--thresholdMax,-M", thresholdMax, "Threshold max (included) to define binary shape", true );
  app.add_option("--persistence,-p",persistence,"Persistence value, implies use of persistence algorithm if p>=1", true )
  ->check(CLI::PositiveNumber);
  app.add_flag("--profile", profile, "Profile algorithm");
  app.add_flag("--verbose,-v",verbose, "Verbose output");
  app.add_option("--exportImage,-o",outputFilenameImg, "Export the resulting set of points to a image compatible with GenericWriter.");
  app.add_option("--exportSDP,-e",outputFilenameSDP, "Export the resulting set of points in a simple (sequence of discrete point (sdp))." );
<<<<<<< HEAD
  app.add_option("--exportOBJ,-O",outputFilenameOBJ, "Export the resulting set of points in an OBJ file." );
  app.add_option("--exportInputOBJ,-I",outputFilenameInputOBJ, "Export the input set of points in an OBJ file." );
=======
#ifdef WITH_QGLVIEWER
>>>>>>> cfc1357e
  app.add_flag("--visualize,-t", visualize, "Visualize result in viewer");
#endif
  app.add_flag("--useInputImgToExp,-k", useInputImgToExp, "Use input image type to export result (allowing to keep same domain (and same image spacing when using ITK)).");
    
  app.get_formatter()->column_width(40);
  CLI11_PARSE(app, argc, argv);
  // END parse command line using CLI ----------------------------------------------

  
  
  if(verbose){
    std::cout << "Skel: " << sk_string << std::endl;
    std::cout << "Select: " << select_string << std::endl;
    std::cout << "Persistence: " << persistence << std::endl;
    std::cout << "Input: " << inputFileName << std::endl;
  }
  trace.beginBlock("Reading input");
  using Domain = Z3i::Domain ;

#ifdef WITH_ITK
  using Image = ImageSelector < Z3i::Domain, unsigned char, ITKIMAGEDATA_CONTAINER_I>::Type ;
#else
  using Image = ImageSelector < Z3i::Domain, unsigned char>::Type ;
#endif

  
  Image image = GenericReader<Image>::import(inputFileName);
  trace.endBlock();

  DigitalSet image_set (image.domain());
  SetFromImage<Z3i::DigitalSet>::append<Image>(
      image_set, image,
      thresholdMin, thresholdMax);


  // Create a VoxelComplex from the set

  using DigitalTopology = DT26_6;
  using DigitalSet =
    DGtal::DigitalSetByAssociativeContainer<Domain ,
      std::unordered_set< typename Domain::Point> >;
  using Complex = DGtal::VoxelComplex<KSpace>;

  auto & sk = sk_string;
  KSpace ks;
  KSpace::Point d1( KSpace::Point::diagonal( 1 ) );
  ks.init(image.domain().lowerBound() - d1 ,
      image.domain().upperBound() + d1 , true);

  trace.beginBlock("construct with table");
  Complex vc(ks);
  vc.construct(image_set, functions::loadTable(simplicity::tableSimple26_6 ));
  trace.endBlock();
  trace.beginBlock("load isthmus table");
  boost::dynamic_bitset<> isthmus_table;
  if (sk == "isthmus")
    isthmus_table = *functions::loadTable(isthmusicity::tableIsthmus);
  else if (sk == "1isthmus")
    isthmus_table = *functions::loadTable(isthmusicity::tableOneIsthmus);
  auto pointMap = *functions::mapZeroPointNeighborhoodToConfigurationMask<Point>();

  trace.endBlock();
  using namespace DGtal::functions ;
  // SKEL FUNCTION:
  std::function< bool(const Complex&, const Cell&) > Skel ;
  if (sk == "ulti") Skel = skelUltimate<Complex>;
  else if (sk == "end") Skel = skelEnd<Complex>;
  else if (sk == "isthmus" || sk == "1isthmus")
      Skel = [&isthmus_table, &pointMap](const Complex & fc,
               const Complex::Cell & c){
        return skelWithTable(isthmus_table, pointMap, fc, c);
      };
  else throw std::runtime_error("Invalid skel string");
  auto start = std::chrono::system_clock::now();

  // SELECT FUNCTION
  /*
   * Calculate distance map even if not requested:
   */
  trace.beginBlock("Create Distance Map");
  using L3Metric = ExactPredicateLpSeparableMetric<Z3i::Space, 3>;
  using DT       = DistanceTransformation<Z3i::Space, DigitalSet, L3Metric>;
  L3Metric l3;
  DT dt(image.domain(), image_set, l3);
  trace.endBlock();

  std::function< std::pair<typename Complex::Cell, typename Complex::Data>(const Complex::Clique&) > Select ;
  auto & sel = select_string;
  if (sel == "random") Select = selectRandom<Complex>;
  else if (sel == "first") Select = selectFirst<Complex>;
  else if (sel == "dmax"){
    Select =
      [&dt](const Complex::Clique & clique){
        return selectMaxValue<DT, Complex>(dt,clique);
      };
  } else throw std::runtime_error("Invalid skel string");

  trace.beginBlock("Thinning");
  Complex vc_new(ks);
  if (persistence == 0)
    vc_new = asymetricThinningScheme< Complex >(
        vc, Select,  Skel, verbose);
  else
    vc_new = persistenceAsymetricThinningScheme< Complex >(
        vc, Select,  Skel, persistence, verbose);
  trace.endBlock();

  auto end = std::chrono::system_clock::now();
  auto elapsed = std::chrono::duration_cast<std::chrono::seconds> (end - start) ;
  if (profile) std::cout <<"Time elapsed: " << elapsed.count() << std::endl;


  DigitalSet thin_set(image.domain());
  vc_new.dumpVoxels(thin_set);
  const auto & all_set = image_set;

  if (outputFilenameSDP != "")
  {
    std::ofstream out;
    out.open(outputFilenameSDP.c_str());
    for (auto &p : thin_set)
    {
      out << p[0] << " " << p[1] << " " << p[2] << std::endl;
    }
  }

  if (outputFilenameImg != "")
  {
    if(verbose)
      std::cout << "outputFilename" << outputFilenameImg << std::endl;

    unsigned int foreground_value = 255;
<<<<<<< HEAD
    auto thin_image = ImageFromSet<Image>::create(thin_set, foreground_value);
    thin_image >> outputFilenameImg;
   }

  //-------------- export OBJ -------------------------------------------
  if ( outputFilenameInputOBJ != "" )
    {
      Board3D< Space,KSpace > board( ks );
      // Display lines that are not in the mesh.
      SCell surfel;
      board << SetMode3D( surfel.className(), "Basic");
      board.setLineColor( Color::Black );
      board.setFillColor( Color( 200, 200, 255, 255 ) );
      for ( auto p : all_set )
        {
          SCell voxel  = ks.sSpel( p );
          for ( Dimension k = 0; k < 3; k++ ) {
            Point q = p;
            q[ k ] += 1;
            if ( all_set.find( q ) == all_set.end() )
              board << ks.sIncident( voxel, k, true );
            q[ k ] -= 2;
            if ( all_set.find( q ) == all_set.end() )
              board << ks.sIncident( voxel, k, false );
          }
        }
      board.saveOBJ( outputFilenameInputOBJ );
    }

  //-------------- export OBJ -------------------------------------------
  if ( outputFilenameOBJ != "" )
    {
      Board3D< Space,KSpace > board( ks );
      // Display lines that are not in the mesh.
      SCell surfel;
      board << SetMode3D( surfel.className(), "Basic");
      board.setLineColor( Color::Black );
      board.setFillColor( Color::Red );
      for ( auto p : thin_set )
        {
          SCell voxel  = ks.sSpel( p );
          for ( Dimension k = 0; k < 3; k++ ) {
            Point q = p;
            q[ k ] += 1;
            if ( thin_set.find( q ) == thin_set.end() )
              board << ks.sIncident( voxel, k, true );
            q[ k ] -= 2;
            if ( thin_set.find( q ) == thin_set.end() )
              board << ks.sIncident( voxel, k, false );
          }
        }
      board.saveOBJ( outputFilenameOBJ );
    }

=======
    if (useInputImgToExp){
      for(auto p: image.domain()){image.setValue(p, 0);}
      ImageFromSet<Image>::append(image, thin_set, foreground_value);
      image >> outputFilenameImg;
    }else{
      auto thin_image = ImageFromSet<Image>::create(thin_set, foreground_value, false, useInputImgToExp);
      thin_image >> outputFilenameImg;
    }
  }
#ifdef WITH_QGLVIEWER
>>>>>>> cfc1357e
  if(visualize)
  {
    int argc(1);
    char** argv(nullptr);
    QApplication app(argc, argv);
    Viewer3D<> viewer( ks );
    viewer.setWindowTitle("criticalKernelsThinning3D");
    viewer.show();

    viewer.setFillColor(Color(255, 255, 255, 255));
    viewer << thin_set;

    // All kspace voxels
    viewer.setFillColor(Color(40, 200, 55, 10));
    viewer << all_set;

    viewer << Viewer3D<>::updateDisplay;

    app.exec();
  }
#endif
  
}<|MERGE_RESOLUTION|>--- conflicted
+++ resolved
@@ -55,7 +55,8 @@
    -e,--exportSDP TEXT                   Export the resulting set of points in a simple (sequence of discrete point (sdp)).
    -t,--visualize                        Visualize result in viewer
    -k,--keepInputDomain                  Keep the resulting image domain equal to the input image (instead using the resulting bouding box set).
-
+   -O,--exportOBJ TEXT                   Export the resulting set of points in an OBJ file.
+   -I,--exportInputOBJ TEXT              Export the input set of points in an OBJ file.
 
  @endcode
 
@@ -150,12 +151,9 @@
   app.add_flag("--verbose,-v",verbose, "Verbose output");
   app.add_option("--exportImage,-o",outputFilenameImg, "Export the resulting set of points to a image compatible with GenericWriter.");
   app.add_option("--exportSDP,-e",outputFilenameSDP, "Export the resulting set of points in a simple (sequence of discrete point (sdp))." );
-<<<<<<< HEAD
   app.add_option("--exportOBJ,-O",outputFilenameOBJ, "Export the resulting set of points in an OBJ file." );
   app.add_option("--exportInputOBJ,-I",outputFilenameInputOBJ, "Export the input set of points in an OBJ file." );
-=======
 #ifdef WITH_QGLVIEWER
->>>>>>> cfc1357e
   app.add_flag("--visualize,-t", visualize, "Visualize result in viewer");
 #endif
   app.add_flag("--useInputImgToExp,-k", useInputImgToExp, "Use input image type to export result (allowing to keep same domain (and same image spacing when using ITK)).");
@@ -288,7 +286,6 @@
       std::cout << "outputFilename" << outputFilenameImg << std::endl;
 
     unsigned int foreground_value = 255;
-<<<<<<< HEAD
     auto thin_image = ImageFromSet<Image>::create(thin_set, foreground_value);
     thin_image >> outputFilenameImg;
    }
@@ -343,8 +340,7 @@
       board.saveOBJ( outputFilenameOBJ );
     }
 
-=======
-    if (useInputImgToExp){
+ if (useInputImgToExp){
       for(auto p: image.domain()){image.setValue(p, 0);}
       ImageFromSet<Image>::append(image, thin_set, foreground_value);
       image >> outputFilenameImg;
@@ -352,10 +348,8 @@
       auto thin_image = ImageFromSet<Image>::create(thin_set, foreground_value, false, useInputImgToExp);
       thin_image >> outputFilenameImg;
     }
-  }
-#ifdef WITH_QGLVIEWER
->>>>>>> cfc1357e
-  if(visualize)
+  }   
+#ifdef WITH_QGLVIEWER if(visualize)
   {
     int argc(1);
     char** argv(nullptr);
