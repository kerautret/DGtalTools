	====  Release 0.8 ====

* visualisation/:
	- 3dVolBoundaryViewer: a simple viewer of the boundary of an object defined by thresholding a vol file.
	- 3dVolMarchingCubes: speed-up by factor 10 simply by replacing the set predicate used in computations.
	- 3dSDPViewer: basic display of a sequence of 3d points (as voxel or sphere) and vectors by using QGLviewer.
	- 3dCurvatureViewer: can now display curvature on multiple connected components and can apply image re sampling for anisotropic grid.
	- sliceViewer: a new 2D and 3D slice viewer from 3D volumic files ( pgm3d, vol, longvol, and DICOM with ITK).
	- 3dHeightMapViewer: display a 2D image as heightmap by using QGLviewer.
<<<<<<< HEAD
	- 3dCompSurfelData: a tool to compare generic surfel data informations given from two data files.
=======
	- 3dDisplaySurfelData: display surfel data from SDP file with color attributes given as scalar interpreted as color.
>>>>>>> bbd88f2c

* converters/:
	- volBoundary2obj: a simple tool to export the boundary of a an	object in a volumetric file to OBJ
	- freeman2pgm: transform one or several freeman chains into a pgm file by filling their interior areas and renamed into freeman2img.	
	- pgm2freeman: renamed to pgm2img.
	- vol2off: tool removed, see 3dVolMarchingCubes for the same tool.


* estimators/:
	- curvatureScaleSpaceBCC: a tool to display the curvature scale space of a given contour with the Binomial Convolver Curvature Estimator.
	- generic3dNormalEstimators: Computes a normal vector field over a digitized 3D implicit surface for several estimators (II|VCM|Trivial|True).
        - euleurCharacteristic: bruteforce tool to extract (volumetric) Euler characteristic from volumetric binary object


* volumetric/:
	- volTrValues: a basic tool to transform the voxel values from an input/output set.



	====  Release 0.7 ====

* converters/:
	- convertVol: a simple generic volume image converters (can process actually pgm3d, vol, longvol, raw (for writing)).
	- vol2sdp: a simple tools to extract digital points from 3d vol files.
	- vol2off: extract dual surface of a digital object (equiv. Marching Cubes)
	- vol2obj: convert a volume file into OBJ format (all voxels belonging to threshold interval)
	- vol2slice: tool to extract all slices from 3d volumic images.
	- slice2vol: tool to merge slices into one 3d volumic file.
	- sdp2vol: a simple tool to create a 3d vol image from 3d digital points.
	- longvol2vol: convert longvol to vol file using different conversion policies.
	- dicom2vol: convert dicom images into 3d volumic file (need itk option in DGtal).
	- pgm2freeman: add new possibility to set automatically a threshold from the otsu algorithm.
	- HDF52vol: convert HDF5 to vol file format.
	- raw2HDF5: convert raw image to HDF5.

* volumetric:
	- homotopicThinning3D exploits now the GenericReader class and is no more limited to vol format.
	- volFlip: tool to flip all volume slice images according a given dimension.
	- volImageMetrics: apply basic measures from two volumetric images:  RMSE and PSNR.
	- volShapeMetrics: Apply shape measures for comparing two volumetric images A and B (shape defined from thresholds):
		* Measures from voxel partition (true/false+-, precision recall, f-measure)
		* Measures bases on euclidean distance between the two Shape A and B.

* estimators:
	- 2dLocalEstimators: Improvement of 2dLocalEstimators + possibility to compare with noised data.
	- 3dLocalEstimators: Adding possibility to compare curvature (mean, gaussian and principal curvatures)
	  with Integral Invariant and Monge via Jet Fitting + possibility to compare with noised data.


* volumetric/volTools:
	volTools directory moved into volumetric.

* visualisation/:
	- 3dCurveViewer: A tool for visualizing the tangential cover of 3d curves.
	- 3dVolViewer: new option to limit the number of displayed voxels (can open dicom format if WITH_ITK is set to true).
	- 3dImageViewer: new tool to display slice image with interactive translatations or rotations (can open dicom format  if WITH_ITK is set to true).
	- patternTriangulation: a new tool that draws with Board2D the convex hull, the closest-point Delaunay triangulation or the farthest-point Delaunay triangulation of a pattern.
	- 3dCurvatureViewer: Now allow to draw principal curvature directions on objets.
	- 3dCurvatureViewerNoise: Same as 3dCurvatureViewer, but allow to add some noise to objects.


* distanceTransform
	- LUTBasedNSDistanceTransform: Compute the 2D translated neighborhood-sequence distance transform of a binary image.
	- CumulativeSequenceTest and RationalBeattySequenceTest: tests from LUTBasedNSDistanceTransform.

	====  Release 0.6 ====

* estimators/:
	2dLocalEstimators: program to compare local curvature/tangent estimators on implicit shapes:
	 - Maximal DSS based estimators
	 - Maximal DCA based estimators
	 - Binomial convolver based estimators
	 - Integral Invariants based estimators
	3dLocalEstimators: program to compare  3D local curvature (mean or gaussian) estimators on 3D implicit shapes.


* visualisation/:
	3dCurvatureViewer: computes and displays mean or gaussian curvature of vol binary shapes.

Various updates for 0.6 DGtal compatibility.




	==== From initial Release 0.1 ====


* converters/: utilities to convert various simple file formats:
      freeman2sdp: convert freeman chain towards a Sequence of Discrete Points.
      pgm2freeman: to extract a freeman chain contour from a grayscale image.
      raw2vol and vol2raw: transform 3D volumes files from (resp. to) raw to vol.
      ofs2off: convert OFS mesh format towards a OFF variant.

* estimators/:
      lengthEstimator: program to generate multigrid analysis of length estimators.
      tangentBC: tangent estimator using the Binomial convolver.
      curvatureBC: curvature estimator using the Binomial convolver.
      curvatureMCMS: curvature estimator using the maximal segments cover  (to be updated for current DGtal version).
      estimatorComparator: program to perform comparison of local quantity estimators (to be updated for current DGtal version).
      vol2normalField: compute the normal vector field of a given vol file .


* shapeGenerator/:
      shapeGenerator: generate multigrid shape
      contourGenerator: generate multigrid shape contours


* visualization/:
      3dVolViewer: volume file (.vol and .pgm3d) viewer with QGLViewer.
      displayContours: display discrete contours from various format (.fc (freemanchain), .sdp).
      meshViewer: display 3D mesh from OFS or OFF format.

 * volumetric/:
      3dVolMarchingCubes: marching cubes form a Vol file
      homotopicThinning3D: ultimate skeleton from vol file

* volumetric/volTools:
      volAddBorder: add a 1 voxel boundary with value 0 to a vol file.
      volCComponentCounter: a simple program to count the number of connected components in a 3D image.
      volSubSample: sub sample a vol file (division by 2 in each direction).<|MERGE_RESOLUTION|>--- conflicted
+++ resolved
@@ -7,11 +7,8 @@
 	- 3dCurvatureViewer: can now display curvature on multiple connected components and can apply image re sampling for anisotropic grid.
 	- sliceViewer: a new 2D and 3D slice viewer from 3D volumic files ( pgm3d, vol, longvol, and DICOM with ITK).
 	- 3dHeightMapViewer: display a 2D image as heightmap by using QGLviewer.
-<<<<<<< HEAD
+	- 3dDisplaySurfelData: display surfel data from SDP file with color attributes given as scalar interpreted as color.
 	- 3dCompSurfelData: a tool to compare generic surfel data informations given from two data files.
-=======
-	- 3dDisplaySurfelData: display surfel data from SDP file with color attributes given as scalar interpreted as color.
->>>>>>> bbd88f2c
 
 * converters/:
 	- volBoundary2obj: a simple tool to export the boundary of a an	object in a volumetric file to OBJ
