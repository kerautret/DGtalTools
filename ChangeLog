--- conflicted
+++ resolved
@@ -1,18 +1,12 @@
 	====  Release 0.7 ====
 
 * converters/:
-<<<<<<< HEAD
-	- vol2sdp: a simple tool to extract digital points from 3d vol files.
+	- vol2sdp: a simple tools to extract digital points from 3d vol files.
 	- sdp2vol: a simple tool to create a 3d vol image from 3d digital points.
+	- vol2off: extract dual surface of a digital object (equiv. Marching Cubes)
 	- vol2slice: tool to extract all slices from 3d volumic images.
-=======
-	- vol2sdp: a simple tools to extract digital points from 3d vol files.
-	- vol2slice: tool to extract all slices from 3d volumic images
-	- vol2off: extract dual surface of a digital object (equiv. Marching Cubes)
->>>>>>> 4c238605
 	- slice2vol: tool to merge slices into one 3d volumic file.
-	- longvol2vol: convert longvol to vol file using different
-	conversion policies.
+	- longvol2vol: convert longvol to vol file using different conversion policies.
 	- pgm2freeman: add new possibility to set automatically a threshold from the otsu algorithm.
 
 * volumetric:
