	====  Release 0.9 ====

* global/:
  - Qt prog can now handle Qt5

* visualisation/:
	- meshViewer: fix to display mesh with colored faces (.off with colors).
	- 3dCurvatureViewer/Noise: can now be used without QGLViewer if
<<<<<<< HEAD
	  exporting data.
	- 3dImageViewer: now display the current moving axis which was selected
	  and display the slice numbers (can be disabled by key M).
=======
	exporting data (Jérémy Levallois).
	- 3dCurvatureViewer/Noise: can now export II based normal vector
	field (Jérémy Levallois, David Coeurjolly).
	- 3dImageViewer: now display the current moving axis which was selected and display the slice numbers (can be disabled by key M).
>>>>>>> afb231e1
	- sliceViewer: fix the bug when displaying vol with non 0 origin point.
	- itk2vol: convert any image of itk format (mhd, mha, ...) to vol
	  (available with the itk option in DGtal).
	- sliceViewer: can now display 3d image with predefined color map (hue,
	  gradient).

* volumetric/:
	- volIntensityScale: a simple tool to apply a linear scale of the
	  intensity given in a volumetric file.

* converters/:
	- vol2heightfield: a new tool to transform volumetric file into 2D
	  heightmap.
	- heightfield2vol: a new tool to transform 2D heightmap into volumetric
	  file.
	- imgAddNoise: a new tool to add noise (Kanungo's) to a binary 2D object
	- volAddNoise: a new tool to add noise (Kanungo's) to a binary 3D object
	- heightfield2shading: a new tool to render a 2D heightfield image into
	   a shading one.
	- mesh2heightfield:  new tool to convert a mesh file into a 2D heightmap
	  (from a normal direction N and from a starting point P).
        - freeman2img: (extended from previous freeman2pgm) fix options issues.


* estimators/:
	- 3dCurveTangentEstimator: a simple tool to estimate and visualize the tangent to a set of points approaching a 3D curve. 
	  Two estimators are implemented, one based on digital Voronoi Covariance Measure, the other based on 3D lambda-MST.

	====  Release 0.8 ====

* visualisation/:
	- 3dCompSurfelData: a tool to compare generic surfel data informations given from two data files.
	- 3dCurvatureViewer: can now display curvature on multiple connected components and can apply image re sampling for anisotropic grid.
	- 3dDisplaySurfelData: display surfel data from SDP file with color attributes given as scalar interpreted as color.
	- 3dHeightMapViewer: display a 2D image as heightmap by using QGLviewer.
	- 3dSDPViewer: basic display of a sequence of 3d points (as voxel or sphere) and vectors by using QGLviewer.
	- 3dVolBoundaryViewer: a simple viewer of the boundary of an object defined by thresholding a vol file.
	- sliceViewer: a new 2D and 3D slice viewer from 3D volumic files ( pgm3d, vol, longvol, and DICOM with ITK).

* converters/:
	- freeman2pgm: transform one or several freeman chains into a pgm file by filling their interior areas and renamed into freeman2img.
	- pgm2freeman: renamed to pgm2img.
	- vol2off: tool removed, see 3dVolMarchingCubes for the same tool.
	- volBoundary2obj: a simple tool to export the boundary of a an	object in a volumetric file to OBJ

* estimators/:
	- curvatureScaleSpaceBCC: a tool to display the curvature scale space of a given contour with the Binomial Convolver Curvature Estimator.
        - eulerCharacteristic: bruteforce tool to extract (volumetric) Euler characteristic from volumetric binary object.
	- generic3dNormalEstimators: Computes a normal vector field over a digitized 3D implicit surface for several estimators (II|VCM|Trivial|True).

* volumetric/:
	- 3dVolMarchingCubes: speed-up by factor 10 simply by replacing the set predicate used in computations.
	- volCrop: crop an 3D vol image from to points.
	- volReSample: apply a basic  re sampling of a 3D volumetric image (.vol, .longvol, .pgm3d)  with a given grid size.
	- volSegment: Segment volumetric file from a simple threshold which can be set automatically from the Otsu's variance based estimation.
	- volTrValues: a basic tool to transform the voxel values from an input/output set.


	====  Release 0.7 ====

* converters/:
	- convertVol: a simple generic volume image converters (can process actually pgm3d, vol, longvol, raw (for writing)).
	- vol2sdp: a simple tools to extract digital points from 3d vol files.
	- vol2off: extract dual surface of a digital object (equiv. Marching Cubes)
	- vol2obj: convert a volume file into OBJ format (all voxels belonging to threshold interval)
	- vol2slice: tool to extract all slices from 3d volumic images.
	- slice2vol: tool to merge slices into one 3d volumic file.
	- sdp2vol: a simple tool to create a 3d vol image from 3d digital points.
	- longvol2vol: convert longvol to vol file using different conversion policies.
	- dicom2vol: convert dicom images into 3d volumic file (need itk option in DGtal).
	- pgm2freeman: add new possibility to set automatically a threshold from the otsu algorithm.
	- HDF52vol: convert HDF5 to vol file format.
	- raw2HDF5: convert raw image to HDF5.

* volumetric:
	- homotopicThinning3D exploits now the GenericReader class and is no more limited to vol format.
	- volFlip: tool to flip all volume slice images according a given dimension.
	- volImageMetrics: apply basic measures from two volumetric images:  RMSE and PSNR.
	- volShapeMetrics: Apply shape measures for comparing two volumetric images A and B (shape defined from thresholds):
		* Measures from voxel partition (true/false+-, precision recall, f-measure)
		* Measures bases on euclidean distance between the two Shape A and B.

* estimators:
	- 2dLocalEstimators: Improvement of 2dLocalEstimators + possibility to compare with noised data.
	- 3dLocalEstimators: Adding possibility to compare curvature (mean, gaussian and principal curvatures)
	  with Integral Invariant and Monge via Jet Fitting + possibility to compare with noised data.


* volumetric/volTools:
	volTools directory moved into volumetric.

* visualisation/:
	- 3dCurveViewer: A tool for visualizing the tangential cover of 3d curves.
	- 3dVolViewer: new option to limit the number of displayed voxels (can open dicom format if WITH_ITK is set to true).
	- 3dImageViewer: new tool to display slice image with interactive translatations or rotations (can open dicom format  if WITH_ITK is set to true).
	- patternTriangulation: a new tool that draws with Board2D the convex hull, the closest-point Delaunay triangulation or the farthest-point Delaunay triangulation of a pattern.
	- 3dCurvatureViewer: Now allow to draw principal curvature directions on objets.
	- 3dCurvatureViewerNoise: Same as 3dCurvatureViewer, but allow to add some noise to objects.


* distanceTransform
	- LUTBasedNSDistanceTransform: Compute the 2D translated neighborhood-sequence distance transform of a binary image.
	- CumulativeSequenceTest and RationalBeattySequenceTest: tests from LUTBasedNSDistanceTransform.

	====  Release 0.6 ====

* estimators/:
	2dLocalEstimators: program to compare local curvature/tangent estimators on implicit shapes:
	 - Maximal DSS based estimators
	 - Maximal DCA based estimators
	 - Binomial convolver based estimators
	 - Integral Invariants based estimators
	3dLocalEstimators: program to compare  3D local curvature (mean or gaussian) estimators on 3D implicit shapes.


* visualisation/:
	3dCurvatureViewer: computes and displays mean or gaussian curvature of vol binary shapes.

Various updates for 0.6 DGtal compatibility.




	==== From initial Release 0.1 ====


* converters/: utilities to convert various simple file formats:
      freeman2sdp: convert freeman chain towards a Sequence of Discrete Points.
      pgm2freeman: to extract a freeman chain contour from a grayscale image.
      raw2vol and vol2raw: transform 3D volumes files from (resp. to) raw to vol.
      ofs2off: convert OFS mesh format towards a OFF variant.

* estimators/:
      lengthEstimator: program to generate multigrid analysis of length estimators.
      tangentBC: tangent estimator using the Binomial convolver.
      curvatureBC: curvature estimator using the Binomial convolver.
      curvatureMCMS: curvature estimator using the maximal segments cover  (to be updated for current DGtal version).
      estimatorComparator: program to perform comparison of local quantity estimators (to be updated for current DGtal version).
      vol2normalField: compute the normal vector field of a given vol file .


* shapeGenerator/:
      shapeGenerator: generate multigrid shape
      contourGenerator: generate multigrid shape contours


* visualization/:
      3dVolViewer: volume file (.vol and .pgm3d) viewer with QGLViewer.
      displayContours: display discrete contours from various format (.fc (freemanchain), .sdp).
      meshViewer: display 3D mesh from OFS or OFF format.

 * volumetric/:
      3dVolMarchingCubes: marching cubes form a Vol file
      homotopicThinning3D: ultimate skeleton from vol file

* volumetric/volTools:
      volAddBorder: add a 1 voxel boundary with value 0 to a vol file.
      volCComponentCounter: a simple program to count the number of connected components in a 3D image.
      volSubSample: sub sample a vol file (division by 2 in each direction).<|MERGE_RESOLUTION|>--- conflicted
+++ resolved
@@ -1,177 +1,175 @@
-	====  Release 0.9 ====
+====  Release 0.9 ====
 
 * global/:
-  - Qt prog can now handle Qt5
+- Qt prog can now handle Qt5
 
 * visualisation/:
-	- meshViewer: fix to display mesh with colored faces (.off with colors).
-	- 3dCurvatureViewer/Noise: can now be used without QGLViewer if
-<<<<<<< HEAD
-	  exporting data.
-	- 3dImageViewer: now display the current moving axis which was selected
-	  and display the slice numbers (can be disabled by key M).
-=======
-	exporting data (Jérémy Levallois).
-	- 3dCurvatureViewer/Noise: can now export II based normal vector
-	field (Jérémy Levallois, David Coeurjolly).
-	- 3dImageViewer: now display the current moving axis which was selected and display the slice numbers (can be disabled by key M).
->>>>>>> afb231e1
-	- sliceViewer: fix the bug when displaying vol with non 0 origin point.
-	- itk2vol: convert any image of itk format (mhd, mha, ...) to vol
-	  (available with the itk option in DGtal).
-	- sliceViewer: can now display 3d image with predefined color map (hue,
-	  gradient).
+- meshViewer: fix to display mesh with colored faces (.off with colors).
+- 3dCurvatureViewer/Noise: can now be used without QGLViewer if
+	exporting data.
+- 3dCurvatureViewer/Noise:
+	* can now be used without QGLViewer if exporting data
+  (Jérémy Levallois).
+	* can now export II based normal vector field (Jérémy
+  Levallois, David Coeurjolly).
+- 3dImageViewer: now display the current moving axis which was selected
+	and display the slice numbers (can be disabled by key M).
+- sliceViewer: fix the bug when displaying vol with non 0 origin point.
+- itk2vol: convert any image of itk format (mhd, mha, ...) to vol
+	(available with the itk option in DGtal).
+- sliceViewer: can now display 3d image with predefined color map (hue,
+	gradient).
 
 * volumetric/:
-	- volIntensityScale: a simple tool to apply a linear scale of the
-	  intensity given in a volumetric file.
+- volIntensityScale: a simple tool to apply a linear scale of the
+	intensity given in a volumetric file.
 
 * converters/:
-	- vol2heightfield: a new tool to transform volumetric file into 2D
-	  heightmap.
-	- heightfield2vol: a new tool to transform 2D heightmap into volumetric
-	  file.
-	- imgAddNoise: a new tool to add noise (Kanungo's) to a binary 2D object
-	- volAddNoise: a new tool to add noise (Kanungo's) to a binary 3D object
-	- heightfield2shading: a new tool to render a 2D heightfield image into
-	   a shading one.
-	- mesh2heightfield:  new tool to convert a mesh file into a 2D heightmap
-	  (from a normal direction N and from a starting point P).
-        - freeman2img: (extended from previous freeman2pgm) fix options issues.
+- vol2heightfield: a new tool to transform volumetric file into 2D
+	heightmap.
+- heightfield2vol: a new tool to transform 2D heightmap into volumetric
+	file.
+- imgAddNoise: a new tool to add noise (Kanungo's) to a binary 2D object
+- volAddNoise: a new tool to add noise (Kanungo's) to a binary 3D object
+- heightfield2shading: a new tool to render a 2D heightfield image into
+	 a shading one.
+- mesh2heightfield:  new tool to convert a mesh file into a 2D heightmap
+	(from a normal direction N and from a starting point P).
+			- freeman2img: (extended from previous freeman2pgm) fix options issues.
 
 
 * estimators/:
-	- 3dCurveTangentEstimator: a simple tool to estimate and visualize the tangent to a set of points approaching a 3D curve. 
-	  Two estimators are implemented, one based on digital Voronoi Covariance Measure, the other based on 3D lambda-MST.
+- 3dCurveTangentEstimator: a simple tool to estimate and visualize the tangent to a set of points approaching a 3D curve.
+	Two estimators are implemented, one based on digital Voronoi Covariance Measure, the other based on 3D lambda-MST.
 
-	====  Release 0.8 ====
+====  Release 0.8 ====
 
 * visualisation/:
-	- 3dCompSurfelData: a tool to compare generic surfel data informations given from two data files.
-	- 3dCurvatureViewer: can now display curvature on multiple connected components and can apply image re sampling for anisotropic grid.
-	- 3dDisplaySurfelData: display surfel data from SDP file with color attributes given as scalar interpreted as color.
-	- 3dHeightMapViewer: display a 2D image as heightmap by using QGLviewer.
-	- 3dSDPViewer: basic display of a sequence of 3d points (as voxel or sphere) and vectors by using QGLviewer.
-	- 3dVolBoundaryViewer: a simple viewer of the boundary of an object defined by thresholding a vol file.
-	- sliceViewer: a new 2D and 3D slice viewer from 3D volumic files ( pgm3d, vol, longvol, and DICOM with ITK).
+- 3dCompSurfelData: a tool to compare generic surfel data informations given from two data files.
+- 3dCurvatureViewer: can now display curvature on multiple connected components and can apply image re sampling for anisotropic grid.
+- 3dDisplaySurfelData: display surfel data from SDP file with color attributes given as scalar interpreted as color.
+- 3dHeightMapViewer: display a 2D image as heightmap by using QGLviewer.
+- 3dSDPViewer: basic display of a sequence of 3d points (as voxel or sphere) and vectors by using QGLviewer.
+- 3dVolBoundaryViewer: a simple viewer of the boundary of an object defined by thresholding a vol file.
+- sliceViewer: a new 2D and 3D slice viewer from 3D volumic files ( pgm3d, vol, longvol, and DICOM with ITK).
 
 * converters/:
-	- freeman2pgm: transform one or several freeman chains into a pgm file by filling their interior areas and renamed into freeman2img.
-	- pgm2freeman: renamed to pgm2img.
-	- vol2off: tool removed, see 3dVolMarchingCubes for the same tool.
-	- volBoundary2obj: a simple tool to export the boundary of a an	object in a volumetric file to OBJ
+- freeman2pgm: transform one or several freeman chains into a pgm file by filling their interior areas and renamed into freeman2img.
+- pgm2freeman: renamed to pgm2img.
+- vol2off: tool removed, see 3dVolMarchingCubes for the same tool.
+- volBoundary2obj: a simple tool to export the boundary of a an	object in a volumetric file to OBJ
 
 * estimators/:
-	- curvatureScaleSpaceBCC: a tool to display the curvature scale space of a given contour with the Binomial Convolver Curvature Estimator.
-        - eulerCharacteristic: bruteforce tool to extract (volumetric) Euler characteristic from volumetric binary object.
-	- generic3dNormalEstimators: Computes a normal vector field over a digitized 3D implicit surface for several estimators (II|VCM|Trivial|True).
+- curvatureScaleSpaceBCC: a tool to display the curvature scale space of a given contour with the Binomial Convolver Curvature Estimator.
+			- eulerCharacteristic: bruteforce tool to extract (volumetric) Euler characteristic from volumetric binary object.
+- generic3dNormalEstimators: Computes a normal vector field over a digitized 3D implicit surface for several estimators (II|VCM|Trivial|True).
 
 * volumetric/:
-	- 3dVolMarchingCubes: speed-up by factor 10 simply by replacing the set predicate used in computations.
-	- volCrop: crop an 3D vol image from to points.
-	- volReSample: apply a basic  re sampling of a 3D volumetric image (.vol, .longvol, .pgm3d)  with a given grid size.
-	- volSegment: Segment volumetric file from a simple threshold which can be set automatically from the Otsu's variance based estimation.
-	- volTrValues: a basic tool to transform the voxel values from an input/output set.
+- 3dVolMarchingCubes: speed-up by factor 10 simply by replacing the set predicate used in computations.
+- volCrop: crop an 3D vol image from to points.
+- volReSample: apply a basic  re sampling of a 3D volumetric image (.vol, .longvol, .pgm3d)  with a given grid size.
+- volSegment: Segment volumetric file from a simple threshold which can be set automatically from the Otsu's variance based estimation.
+- volTrValues: a basic tool to transform the voxel values from an input/output set.
 
 
-	====  Release 0.7 ====
+====  Release 0.7 ====
 
 * converters/:
-	- convertVol: a simple generic volume image converters (can process actually pgm3d, vol, longvol, raw (for writing)).
-	- vol2sdp: a simple tools to extract digital points from 3d vol files.
-	- vol2off: extract dual surface of a digital object (equiv. Marching Cubes)
-	- vol2obj: convert a volume file into OBJ format (all voxels belonging to threshold interval)
-	- vol2slice: tool to extract all slices from 3d volumic images.
-	- slice2vol: tool to merge slices into one 3d volumic file.
-	- sdp2vol: a simple tool to create a 3d vol image from 3d digital points.
-	- longvol2vol: convert longvol to vol file using different conversion policies.
-	- dicom2vol: convert dicom images into 3d volumic file (need itk option in DGtal).
-	- pgm2freeman: add new possibility to set automatically a threshold from the otsu algorithm.
-	- HDF52vol: convert HDF5 to vol file format.
-	- raw2HDF5: convert raw image to HDF5.
+- convertVol: a simple generic volume image converters (can process actually pgm3d, vol, longvol, raw (for writing)).
+- vol2sdp: a simple tools to extract digital points from 3d vol files.
+- vol2off: extract dual surface of a digital object (equiv. Marching Cubes)
+- vol2obj: convert a volume file into OBJ format (all voxels belonging to threshold interval)
+- vol2slice: tool to extract all slices from 3d volumic images.
+- slice2vol: tool to merge slices into one 3d volumic file.
+- sdp2vol: a simple tool to create a 3d vol image from 3d digital points.
+- longvol2vol: convert longvol to vol file using different conversion policies.
+- dicom2vol: convert dicom images into 3d volumic file (need itk option in DGtal).
+- pgm2freeman: add new possibility to set automatically a threshold from the otsu algorithm.
+- HDF52vol: convert HDF5 to vol file format.
+- raw2HDF5: convert raw image to HDF5.
 
 * volumetric:
-	- homotopicThinning3D exploits now the GenericReader class and is no more limited to vol format.
-	- volFlip: tool to flip all volume slice images according a given dimension.
-	- volImageMetrics: apply basic measures from two volumetric images:  RMSE and PSNR.
-	- volShapeMetrics: Apply shape measures for comparing two volumetric images A and B (shape defined from thresholds):
-		* Measures from voxel partition (true/false+-, precision recall, f-measure)
-		* Measures bases on euclidean distance between the two Shape A and B.
+- homotopicThinning3D exploits now the GenericReader class and is no more limited to vol format.
+- volFlip: tool to flip all volume slice images according a given dimension.
+- volImageMetrics: apply basic measures from two volumetric images:  RMSE and PSNR.
+- volShapeMetrics: Apply shape measures for comparing two volumetric images A and B (shape defined from thresholds):
+	* Measures from voxel partition (true/false+-, precision recall, f-measure)
+	* Measures bases on euclidean distance between the two Shape A and B.
 
 * estimators:
-	- 2dLocalEstimators: Improvement of 2dLocalEstimators + possibility to compare with noised data.
-	- 3dLocalEstimators: Adding possibility to compare curvature (mean, gaussian and principal curvatures)
-	  with Integral Invariant and Monge via Jet Fitting + possibility to compare with noised data.
+- 2dLocalEstimators: Improvement of 2dLocalEstimators + possibility to compare with noised data.
+- 3dLocalEstimators: Adding possibility to compare curvature (mean, gaussian and principal curvatures)
+	with Integral Invariant and Monge via Jet Fitting + possibility to compare with noised data.
 
 
 * volumetric/volTools:
-	volTools directory moved into volumetric.
+volTools directory moved into volumetric.
 
 * visualisation/:
-	- 3dCurveViewer: A tool for visualizing the tangential cover of 3d curves.
-	- 3dVolViewer: new option to limit the number of displayed voxels (can open dicom format if WITH_ITK is set to true).
-	- 3dImageViewer: new tool to display slice image with interactive translatations or rotations (can open dicom format  if WITH_ITK is set to true).
-	- patternTriangulation: a new tool that draws with Board2D the convex hull, the closest-point Delaunay triangulation or the farthest-point Delaunay triangulation of a pattern.
-	- 3dCurvatureViewer: Now allow to draw principal curvature directions on objets.
-	- 3dCurvatureViewerNoise: Same as 3dCurvatureViewer, but allow to add some noise to objects.
+- 3dCurveViewer: A tool for visualizing the tangential cover of 3d curves.
+- 3dVolViewer: new option to limit the number of displayed voxels (can open dicom format if WITH_ITK is set to true).
+- 3dImageViewer: new tool to display slice image with interactive translatations or rotations (can open dicom format  if WITH_ITK is set to true).
+- patternTriangulation: a new tool that draws with Board2D the convex hull, the closest-point Delaunay triangulation or the farthest-point Delaunay triangulation of a pattern.
+- 3dCurvatureViewer: Now allow to draw principal curvature directions on objets.
+- 3dCurvatureViewerNoise: Same as 3dCurvatureViewer, but allow to add some noise to objects.
 
 
 * distanceTransform
-	- LUTBasedNSDistanceTransform: Compute the 2D translated neighborhood-sequence distance transform of a binary image.
-	- CumulativeSequenceTest and RationalBeattySequenceTest: tests from LUTBasedNSDistanceTransform.
+- LUTBasedNSDistanceTransform: Compute the 2D translated neighborhood-sequence distance transform of a binary image.
+- CumulativeSequenceTest and RationalBeattySequenceTest: tests from LUTBasedNSDistanceTransform.
 
-	====  Release 0.6 ====
+====  Release 0.6 ====
 
 * estimators/:
-	2dLocalEstimators: program to compare local curvature/tangent estimators on implicit shapes:
-	 - Maximal DSS based estimators
-	 - Maximal DCA based estimators
-	 - Binomial convolver based estimators
-	 - Integral Invariants based estimators
-	3dLocalEstimators: program to compare  3D local curvature (mean or gaussian) estimators on 3D implicit shapes.
+2dLocalEstimators: program to compare local curvature/tangent estimators on implicit shapes:
+ - Maximal DSS based estimators
+ - Maximal DCA based estimators
+ - Binomial convolver based estimators
+ - Integral Invariants based estimators
+3dLocalEstimators: program to compare  3D local curvature (mean or gaussian) estimators on 3D implicit shapes.
 
 
 * visualisation/:
-	3dCurvatureViewer: computes and displays mean or gaussian curvature of vol binary shapes.
+3dCurvatureViewer: computes and displays mean or gaussian curvature of vol binary shapes.
 
 Various updates for 0.6 DGtal compatibility.
 
 
 
 
-	==== From initial Release 0.1 ====
+==== From initial Release 0.1 ====
 
 
 * converters/: utilities to convert various simple file formats:
-      freeman2sdp: convert freeman chain towards a Sequence of Discrete Points.
-      pgm2freeman: to extract a freeman chain contour from a grayscale image.
-      raw2vol and vol2raw: transform 3D volumes files from (resp. to) raw to vol.
-      ofs2off: convert OFS mesh format towards a OFF variant.
+		freeman2sdp: convert freeman chain towards a Sequence of Discrete Points.
+		pgm2freeman: to extract a freeman chain contour from a grayscale image.
+		raw2vol and vol2raw: transform 3D volumes files from (resp. to) raw to vol.
+		ofs2off: convert OFS mesh format towards a OFF variant.
 
 * estimators/:
-      lengthEstimator: program to generate multigrid analysis of length estimators.
-      tangentBC: tangent estimator using the Binomial convolver.
-      curvatureBC: curvature estimator using the Binomial convolver.
-      curvatureMCMS: curvature estimator using the maximal segments cover  (to be updated for current DGtal version).
-      estimatorComparator: program to perform comparison of local quantity estimators (to be updated for current DGtal version).
-      vol2normalField: compute the normal vector field of a given vol file .
+		lengthEstimator: program to generate multigrid analysis of length estimators.
+		tangentBC: tangent estimator using the Binomial convolver.
+		curvatureBC: curvature estimator using the Binomial convolver.
+		curvatureMCMS: curvature estimator using the maximal segments cover  (to be updated for current DGtal version).
+		estimatorComparator: program to perform comparison of local quantity estimators (to be updated for current DGtal version).
+		vol2normalField: compute the normal vector field of a given vol file .
 
 
 * shapeGenerator/:
-      shapeGenerator: generate multigrid shape
-      contourGenerator: generate multigrid shape contours
+		shapeGenerator: generate multigrid shape
+		contourGenerator: generate multigrid shape contours
 
 
 * visualization/:
-      3dVolViewer: volume file (.vol and .pgm3d) viewer with QGLViewer.
-      displayContours: display discrete contours from various format (.fc (freemanchain), .sdp).
-      meshViewer: display 3D mesh from OFS or OFF format.
+		3dVolViewer: volume file (.vol and .pgm3d) viewer with QGLViewer.
+		displayContours: display discrete contours from various format (.fc (freemanchain), .sdp).
+		meshViewer: display 3D mesh from OFS or OFF format.
 
- * volumetric/:
-      3dVolMarchingCubes: marching cubes form a Vol file
-      homotopicThinning3D: ultimate skeleton from vol file
+* volumetric/:
+		3dVolMarchingCubes: marching cubes form a Vol file
+		homotopicThinning3D: ultimate skeleton from vol file
 
 * volumetric/volTools:
-      volAddBorder: add a 1 voxel boundary with value 0 to a vol file.
-      volCComponentCounter: a simple program to count the number of connected components in a 3D image.
-      volSubSample: sub sample a vol file (division by 2 in each direction).+		volAddBorder: add a 1 voxel boundary with value 0 to a vol file.
+		volCComponentCounter: a simple program to count the number of connected components in a 3D image.
+		volSubSample: sub sample a vol file (division by 2 in each direction).