
SET(DGTAL_TOOLS_SRC
  imgAddNoise
  img2freeman
  freeman2img
  freeman2sdp
  vol2raw
  raw2vol
  ofs2off
  convertVol
  vol2sdp
  slice2vol
  vol2slice
  vol2obj
  longvol2vol
  sdp2vol
  volBoundary2obj
  vol2heightfield
  heightfield2vol
  heightfield2shading
  mesh2heightfield
<<<<<<< HEAD
  vox2vol
  vol2vox)
=======
  mesh2vol)
>>>>>>> bcfad94e

if( WITH_HDF5 )
SET(DGTAL_TOOLS_SRC ${DGTAL_TOOLS_SRC}
    raw2HDF5
    HDF52vol)
endif( WITH_HDF5 )

FOREACH(FILE ${DGTAL_TOOLS_SRC})
  add_executable(${FILE} ${FILE})
  target_link_libraries (${FILE} ${DGTAL_LIBRARIES} ${DGtalToolsLibDependencies} )
  install(TARGETS ${FILE}
        RUNTIME DESTINATION bin
        LIBRARY DESTINATION lib
        ARCHIVE DESTINATION lib)
ENDFOREACH(FILE)


if (  WITH_ITK )
  SET(DGTAL_TOOLS_ITK
    dicom2vol
    itk2vol)
  FOREACH(FILE ${DGTAL_TOOLS_ITK})
     add_executable(${FILE} ${FILE})
     target_link_libraries (${FILE} ${DGTAL_LIBRARIES} ${DGtalToolsLibDependencies} )
     install(TARGETS ${FILE}
        RUNTIME DESTINATION bin
        LIBRARY DESTINATION lib
        ARCHIVE DESTINATION lib)
ENDFOREACH(FILE)
ENDIF( WITH_ITK )<|MERGE_RESOLUTION|>--- conflicted
+++ resolved
@@ -19,12 +19,9 @@
   heightfield2vol
   heightfield2shading
   mesh2heightfield
-<<<<<<< HEAD
   vox2vol
-  vol2vox)
-=======
+  vol2vox
   mesh2vol)
->>>>>>> bcfad94e
 
 if( WITH_HDF5 )
 SET(DGTAL_TOOLS_SRC ${DGTAL_TOOLS_SRC}
