# DGtalTools 1.1

- *global*
  -  Fix issue of link with boost program option.  (Bertrand Kerautret
    [#356](https://github.com/DGtal-team/DGtalTools/pull/356))
  - set cmake  based CPP11 check instead the manual DGtal check. (Bertrand
    Kerautret [#364](https://github.com/DGtal-team/DGtalTools/pull/364))
  - fix ld boost program options macos warnings.
    Kerautret [#366](https://github.com/DGtal-team/DGtalTools/pull/366))
    
- *volumetric:
  - Passing argument by const reference in (min|max|mean)Val of volSubSample.
    (Roland Denis, [#359](https://github.com/DGtal-team/DGtalTools/pull/359/files))
  - Using SourceForge to download doxygen sources during Travis CI jobs.
    (Roland Denis [#360](https://github.com/DGtal-team/DGtalTools/pull/360))

<<<<<<< HEAD
- *converters*
  - itk2vol: change type of threshold parameter in order to be able to
    convert ITK images of type double, it also adds a new option to mask the
    source image using another image.  (Bertrand Kerautret, -
    [#367](https://github.com/DGtal-team/DGtalTools/pull/367))

=======
>>>>>>> 4b0b2d7c

# DGtalTools 1.0

- *generators*
  - 3dParametricCurveDigitizer - a tool for digitization of 3D parametric curves (Kacper Pluta,
    [#341](https://github.com/DGtal-team/DGtalTools/pull/341))

- *global*
    - Continuous integration AppVeyor fix.
      (Bertrand Kerautret, [#337](https://github.com/DGtal-team/DGtalTools/pull/337)).
    - Fix PointVector implicit conversion (in link to DGtal PR #1345)
      (Bertrand Kerautret and David Coeurjolly
      [#347](https://github.com/DGtal-team/DGtalTools/pull/347))
    - Fix Documentation nightly update on github website.
      (Bertrand Kerautret
      [#348](https://github.com/DGtal-team/DGtalTools/pull/348))
    - CMake exposes boost static option.
      (Bertrand Kerautret
      [#351](https://github.com/DGtal-team/DGtalTools/pull/351))
    - Fix compilation and execution with Visual Studio for volSurfaceRegularization.
      (Raphael Lenain
      [#353](https://github.com/DGtal-team/DGtalTools/pull/353))
      
- *volumetric*
    - New tool to fill the interior of a voxel set (volFillInterior).
      (David  Coeurjolly,[#343](https://github.com/DGtal-team/DGtalTools/pull/334)).
    - Update Critical Kernels thinning using VoxelComplex, following
      [recent changes in DGtal](https://github.com/DGtal-team/DGtal/pull/1369).
      (Pablo Hernandez, [#345](https://github.com/DGtal-team/DGtalTools/pull/345))

- *estimators*
    - New option for 3dCurveTangentEstimator which allows to detect the principal curve direction
      (Kacper Pluta, [#342](https://github.com/DGtal-team/DGtalTools/pull/342))


# DGtalTools 0.9.4

- *converters*
   - mesh2vol: add option to add margin in the generated volume
     (to better extract the surfel boudary near domain limits).  
     (Bertrand Kerautret, [#322](https://github.com/DGtal-team/DGtalTools/pull/322))
   - vol2vox/vox2vol: tools to convert vol file to a MagicaVoxel VOX file and
   conversly. (David  Coeurjolly,
   [#314](https://github.com/DGtal-team/DGtalTools/pull/314))
   - volAddNoise moved to ```volumetric/```. (David  Coeurjolly,
   [#300](https://github.com/DGtal-team/DGtalTools/pull/300))
   - segfault fix in volBoundary2obj (David Coeurjolly,
   [#317](https://github.com/DGtal-team/DGtalTools/pull/317))
   - Fix the bad surfel display of volBoundary2obj (issue #320)
   (Bertrand Kerautret, [#321](https://github.com/DGtal-team/DGtalTools/pull/321))

- *volumetric*
   - new option to volAddNoise to extract the largest 6-connected
   component. (David  Coeurjolly,
   [#300](https://github.com/DGtal-team/DGtalTools/pull/300))
   - new option to 3dVolMarchingCubes to add some Kanungo noise to the
   input vol file. (David  Coeurjolly,
   [#300](https://github.com/DGtal-team/DGtalTools/pull/300))
   - Add thinning based of Critical Kernels using VoxelComplex.
   Based on [DGtal PR 1147](https://github.com/DGtal-team/DGtal/pull/1147)
   (Pablo Hernandez, [#311](https://github.com/DGtal-team/DGtalTools/pull/311))

- *visualisation*:
  - New tool for mesh voxelization from a mesh in input (.off)
    to a volumetric output (vol, pgm3d)
    (Monir Hadji, [#279](https://github.com/DGtal-team/DGtalTools/pull/279)
  - 2dCompImage : Computes and displays image comparisons (squared and absolute
    differences)
    (Bertrand Kerautret, [#313](https://github.com/DGtal-team/DGtalTools/pull/313))
  - Improve visualisation tools (vol2heightfield, vol2obj, vol2raw, vol2sdp,
    vol2slice,volBoundary2obj,3dImageViewer, 3dVolViewer, sliceViewer, Viewer3DImage)
    allowing to read longvol including rescaling. (Bertrand Kerautret,
    [#296](https://github.com/DGtal-team/DGtalTools/pull/296))
  - Add an option to filter vector displayed in 3dSDPViewer.
   (Bertrand Kerautret, [#297](https://github.com/DGtal-team/DGtalTools/pull/297))

  - meshViewer: add an option to set the ambient light source.
    (Bertrand Kerautret, [#303](https://github.com/DGtal-team/DGtalTools/pull/303))
  - 3dSDPViewer: new option to display vector field as unit vectors.
    (Bertrand Kerautret, [#301](https://github.com/DGtal-team/DGtalTools/pull/304))

- *converters*:
  - sdp2vol: add the automatic set of the domain according to the
    bouding box of the set of points.    (Bertrand Kerautret,
    [#305](https://github.com/DGtal-team/DGtalTools/pull/305))



- *global*:
  - Fix travis Doxygen compilation for non Documention mode.
    (Bertrand Kerautret, [#314](https://github.com/DGtal-team/DGtalTools/pull/314))
  - Fix travis with boost installation which now use std package.
    (Bertrand Kerautret, [#310](https://github.com/DGtal-team/DGtalTools/pull/310))
  - Fix for the last QGLViewer version (2.7).
    (Bertrand Kerautret, [#308](https://github.com/DGtal-team/DGtalTools/pull/308))


# DGtalTools 0.9.3

- *global*:
   - Various fixes to enable the new Version3 (compressed) Vol/Longvol files.
     (David Coeurjolly, [#287](https://github.com/DGtal-team/DGtalTools/pull/287))
   - Fix Appveyor continuous integration with zlib installation and boost fix.
     (Bertrand Kerautret, [#289](https://github.com/DGtal-team/DGtalTools/pull/289))

- *imageProcessing*:
   - Creates imageProcessing directory. Add tools for doing image restoration
     and inpainting with Ambrosio-Tortorelli functional and discrete calculus.
     (Jacques-Olivier Lachaud, Marion Foare
     [#280](https://github.com/DGtal-team/DGtalTools/pull/280))

- *converters*:
   - fix tool itk2vol which was not able to read and convert int type image.
     (Bertrand Kerautret, [#276](https://github.com/DGtal-team/DGtalTools/pull/271))
   - add a CLOSURE export mode in volBoundary2obj. Default mode has been changed
     to "BDRY"
     (David Coeurjolly, [#281](https://github.com/DGtal-team/DGtalTools/pull/281))

- *visualisation*:
   - Add SnapShot option for meshViewer and 3dVolViewer
     (useful to get visualisation without interaction like for scripting and/or
     online demonstration). It also contains a new option to display a mesh in
     3DvolViewer.
     (Bertrand Kerautret, [#282](https://github.com/DGtal-team/DGtalTools/pull/282))
   - Add an option to display vector fields in displayContours
     (Bertrand Kerautret, [#290](https://github.com/DGtal-team/DGtalTools/pull/290))

- *estimators*:
    - 2dlocalEstimators: add an option to export the generated contour.
     (Bertrand Kerautret, [#285](https://github.com/DGtal-team/DGtalTools/pull/285))
    - tangentBC: add an option to read sdp points as input.
     (Bertrand Kerautret, [#285](https://github.com/DGtal-team/DGtalTools/pull/288))
    - volSurfaceRegularization: a tool to compute a regularized quadrangulation from
     from a digital surface.
     (Pierre Gueth, David Coeurjolly, [#306](https://github.com/DGtal-team/DGtalTools/pull/306))


# DGtalTools 0.9.2

- *global*:
  - fix wrong Khalimsky space initialization in Freeman2Img.
    (Roland Denis, [#271](https://github.com/DGtal-team/DGtalTools/pull/271))
  - doxygen documentation added for all tools. (David Coeurjolly, Bertrand Kerautret, [#258](https://github.com/DGtal-team/DGtalTools/pull/258))
  - fix uses of temporaries when ConstAlias is needed.
    (Roland Denis, [#253](https://github.com/DGtal-team/DGtalTools/pull/253))
  - renaming of the shapeGenerator folder to generators (David Coeurjolly, [#268](https://github.com/DGtal-team/DGtalTools/pull/268)))

- *visualisation*:
 - meshViewer: add a key to display mesh information about number of
    vertex/faces.
    (Bertrand Kerautret,
    [#273](https://github.com/DGtal-team/DGtalTools/pull/272))

  - 3dSDPViewer: fix the mesh display which was not given with their original
   colors. (Bertrand Kerautret,
   [#272](https://github.com/DGtal-team/DGtalTools/pull/272))

  - 3dSDPViewer: add the possibility to display a set of point by using
    different sphere sizes (specified in the input sdp file).
    (Bertrand Kerautret,
    [#252](https://github.com/DGtal-team/DGtalTools/pull/252))
  - sliceViewer: fix bug when imported image domain doesn't contain (0,0,0) point.
    (Roland Denis, [#256](https://github.com/DGtal-team/DGtalTools/pull/256))
  - 3dSDPViewer: add an option to display on screen the selected voxel.
    (Bertrand Kerautret,
    [#257](https://github.com/DGtal-team/DGtalTools/pull/257))


- *volumetric*:
  - fix reading options bug in volCComponentCounter and sdp2vol.
    (Bertrand Kerautret,
    [#254](https://github.com/DGtal-team/DGtalTools/pull/254))

# DGtalTools 0.9.1

- *converters*:
  - img2freeman: new option to sort the resulting contours by increasing size
    (B. Kerautret).

- *visualisation*:
  - meshViewer: new possibility to display a vector field from a simple sdp
    file (B. Kerautret).

  - 3dImplicitSurfaceExtractorByThickening: a tool to visualize 3d
    polynomial implicit surface defined as some f(x,y,z)=0. Its
    principle is to thickened the set {f=0} as {|f|<=e}, to extract an
    associated cubical complex, then to collapse it to capture the
    correct topology of {f=0}. Afterwards, the complex is projected
    onto f=0 with Newton's method. (J.-O. Lachaud)

  - 3dImplicitSurfaceExtractorBy4DExtension: a tool to visualize 3d
    polynomial implicit surface defined as some f(x,y,z)=0. Its
    principle is to extend f as a 4D function F(x,y,z,t)=0 (for
    instance F=f-|nabla f|t). This 4d hypersurface is easier to
    detect. It is transformed into 4D cubical complex, that is then
    collapsed to capture the correct topology of {f=0}. Afterwards,
    the complex is projected in 3D onto f=0 with Newton's
    method. (J.-O. Lachaud)

- *converters*:
  - homotopicThinning3D: the fixed points can be set from a file. (B. Kerautret)



# DGtalTools 0.9

- *global*:
  - Qt prog can now handle Qt5

- *visualisation*:
  - meshViewer: fix to display mesh with colored faces (.off with colors).
  - 3dCurvatureViewer/Noise: can now be used without QGLViewer if
    exporting data.
  - 3dCurvatureViewer/Noise:
    - can now be used without QGLViewer if exporting data
      (Jérémy Levallois).
    -  can now export II based normal vector field (Jérémy
      Levallois, David Coeurjolly).
  - 3dImageViewer: now display the current moving axis which was selected
	and display the slice numbers (can be disabled by key M).
  - sliceViewer: fix the bug when displaying vol with non 0 origin point.
  - itk2vol: convert any image of itk format (mhd, mha, ...) to vol
	(available with the itk option in DGtal).
  - sliceViewer: can now display 3d image with predefined color map (hue,
	gradient).

- *volumetric*:
  - volIntensityScale: a simple tool to apply a linear scale of the
    intensity given in a volumetric file.

- *converters*:
  - vol2heightfield: a new tool to transform volumetric file into 2D
    heightmap.
  - heightfield2vol: a new tool to transform 2D heightmap into volumetric
    file.
  - imgAddNoise: a new tool to add noise (Kanungo's) to a binary 2D object
  - volAddNoise: a new tool to add noise (Kanungo's) to a binary 3D object
  - heightfield2shading: a new tool to render a 2D heightfield image into
    a shading one.
  - mesh2heightfield:  new tool to convert a mesh file into a 2D heightmap
    (from a normal direction N and from a starting point P).
  - freeman2img: (extended from previous freeman2pgm) fix options issues.


- *estimators*:
  - 3dCurveTangentEstimator: a simple tool to estimate and visualize the tangent to a set of points approaching a 3D curve.
    Two estimators are implemented, one based on digital Voronoi Covariance Measure, the other based on 3D lambda-MST.

# DGtalTools 0.8

- *visualisation*:
  - 3dCompSurfelData: a tool to compare generic surfel data informations given from two data files.
  - 3dCurvatureViewer: can now display curvature on multiple connected components and can apply image re sampling for anisotropic grid.
  - 3dDisplaySurfelData: display surfel data from SDP file with color attributes given as scalar interpreted as color.
  - 3dHeightMapViewer: display a 2D image as heightmap by using QGLviewer.
  - 3dSDPViewer: basic display of a sequence of 3d points (as voxel or sphere) and vectors by using QGLviewer.
  - 3dVolBoundaryViewer: a simple viewer of the boundary of an object defined by thresholding a vol file.
  - sliceViewer: a new 2D and 3D slice viewer from 3D volumic files ( pgm3d, vol, longvol, and DICOM with ITK).

- *converters*:
  - freeman2pgm: transform one or several freeman chains into a pgm file by filling their interior areas and renamed into freeman2img.
  - pgm2freeman: renamed to pgm2img.
  - vol2off: tool removed, see 3dVolMarchingCubes for the same tool.
  - volBoundary2obj: a simple tool to export the boundary of a an	object in a volumetric file to OBJ

- *estimators*:
  - curvatureScaleSpaceBCC: a tool to display the curvature scale space of a given contour with the Binomial Convolver Curvature Estimator.
  - eulerCharacteristic: bruteforce tool to extract (volumetric) Euler characteristic from volumetric binary object.
  - generic3dNormalEstimators: Computes a normal vector field over a digitized 3D implicit surface for several estimators (II|VCM|Trivial|True).

- *volumetric*:
  - 3dVolMarchingCubes: speed-up by factor 10 simply by replacing the set predicate used in computations.
  - volCrop: crop an 3D vol image from to points.
  - volReSample: apply a basic  re sampling of a 3D volumetric image (.vol, .longvol, .pgm3d)  with a given grid size.
  - volSegment: Segment volumetric file from a simple threshold which can be set automatically from the Otsu's variance based estimation.
  - volTrValues: a basic tool to transform the voxel values from an input/output set.


# DGtalTools 0.7

- *converters*:
  - convertVol: a simple generic volume image converters (can process actually pgm3d, vol, longvol, raw (for writing)).
  - vol2sdp: a simple tools to extract digital points from 3d vol files.
  - vol2off: extract dual surface of a digital object (equiv. Marching Cubes)
  - vol2obj: convert a volume file into OBJ format (all voxels belonging to threshold interval)
  - vol2slice: tool to extract all slices from 3d volumic images.
  - slice2vol: tool to merge slices into one 3d volumic file.
  - sdp2vol: a simple tool to create a 3d vol image from 3d digital points.
  - longvol2vol: convert longvol to vol file using different conversion policies.
  - dicom2vol: convert dicom images into 3d volumic file (need itk option in DGtal).
  - pgm2freeman: add new possibility to set automatically a threshold from the otsu algorithm.
  - HDF52vol: convert HDF5 to vol file format.
  - raw2HDF5: convert raw image to HDF5.

- *volumetric*:
  - homotopicThinning3D exploits now the GenericReader class and is no more limited to vol format.
  - volFlip: tool to flip all volume slice images according a given dimension.
  - volImageMetrics: apply basic measures from two volumetric images:  RMSE and PSNR.
  - volShapeMetrics: Apply shape measures for comparing two volumetric images A and B (shape defined from thresholds):
    - Measures from voxel partition (true/false+-, precision recall, f-measure)
    - Measures bases on euclidean distance between the two Shape A and B.

- *estimators*:
  - 2dLocalEstimators: Improvement of 2dLocalEstimators + possibility to compare with noised data.
  - 3dLocalEstimators: Adding possibility to compare curvature (mean, gaussian and principal curvatures)
     with Integral Invariant and Monge via Jet Fitting + possibility to compare with noised data.

- *volumetric*:
  - volTools directory moved into volumetric.

- *visualisation*:
  - 3dCurveViewer: A tool for visualizing the tangential cover of 3d curves.
  - 3dVolViewer: new option to limit the number of displayed voxels (can open dicom format if WITH_ITK is set to true).
  - 3dImageViewer: new tool to display slice image with interactive translatations or rotations (can open dicom format  if WITH_ITK is set to true).
  - patternTriangulation: a new tool that draws with Board2D the convex hull, the closest-point Delaunay triangulation or the farthest-point Delaunay triangulation of a pattern.
  - 3dCurvatureViewer: Now allow to draw principal curvature directions on objets.
  - 3dCurvatureViewerNoise: Same as 3dCurvatureViewer, but allow to add some noise to objects.


- *distanceTransform*:
  - LUTBasedNSDistanceTransform: Compute the 2D translated neighborhood-sequence distance transform of a binary image.
  - CumulativeSequenceTest and RationalBeattySequenceTest: tests from LUTBasedNSDistanceTransform.

# DGtalTools 0.6

- *estimators*:
  - 2dLocalEstimators: program to compare local curvature/tangent estimators on implicit shapes:
    - Maximal DSS based estimators
    - Maximal DCA based estimators
    - Binomial convolver based estimators
    - Integral Invariants based estimators
  -3dLocalEstimators: program to compare  3D local curvature (mean or gaussian) estimators on 3D implicit shapes.

- *visualisation*:
  - 3dCurvatureViewer: computes and displays mean or gaussian curvature of vol binary shapes.
   - Various updates for 0.6 DGtal compatibility.




# DGtalTools 0.1

- *converters*: utilities to convert various simple file formats:
  - freeman2sdp: convert freeman chain towards a Sequence of Discrete Points.
  - pgm2freeman: to extract a freeman chain contour from a grayscale image.
  - raw2vol and vol2raw: transform 3D volumes files from (resp. to) raw to vol.
  - ofs2off: convert OFS mesh format towards a OFF variant.

- *estimators*:
  - lengthEstimator: program to generate multigrid analysis of length estimators.
  - tangentBC: tangent estimator using the Binomial convolver.
  - curvatureBC: curvature estimator using the Binomial convolver.
  - curvatureMCMS: curvature estimator using the maximal segments cover  (to be updated for current DGtal version).
  - estimatorComparator: program to perform comparison of local quantity estimators (to be updated for current DGtal version).
  - vol2normalField: compute the normal vector field of a given vol file .

- *shapeGenerator*:
  - shapeGenerator: generate multigrid shape
  - contourGenerator: generate multigrid shape contours


- *visualization*:
  - 3dVolViewer: volume file (.vol and .pgm3d) viewer with QGLViewer.
  - displayContours: display discrete contours from various format (.fc (freemanchain), .sdp).
  - meshViewer: display 3D mesh from OFS or OFF format.

- *volumetric*:
  - 3dVolMarchingCubes: marching cubes form a Vol file
  - homotopicThinning3D: ultimate skeleton from vol file

- *volumetric:
  - volAddBorder: add a 1 voxel boundary with value 0 to a vol file.
  - volCComponentCounter: a simple program to count the number of connected components in a 3D image.
  - volSubSample: sub sample a vol file (division by 2 in each direction).<|MERGE_RESOLUTION|>--- conflicted
+++ resolved
@@ -14,15 +14,12 @@
   - Using SourceForge to download doxygen sources during Travis CI jobs.
     (Roland Denis [#360](https://github.com/DGtal-team/DGtalTools/pull/360))
 
-<<<<<<< HEAD
 - *converters*
   - itk2vol: change type of threshold parameter in order to be able to
     convert ITK images of type double, it also adds a new option to mask the
     source image using another image.  (Bertrand Kerautret, -
     [#367](https://github.com/DGtal-team/DGtalTools/pull/367))
 
-=======
->>>>>>> 4b0b2d7c
 
 # DGtalTools 1.0
 
