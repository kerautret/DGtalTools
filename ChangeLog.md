# DGtalTools 1.1

- *global*
  -  Fix issue of link with boost program option.  (Bertrand Kerautret
    [#356](https://github.com/DGtal-team/DGtalTools/pull/356))
  - set cmake  based CPP11 check instead the manual DGtal check. (Bertrand
    Kerautret [#364](https://github.com/DGtal-team/DGtalTools/pull/364))
<<<<<<< HEAD

- *volumetric*
=======
  - fix ld boost program options macos warnings.
    Kerautret [#366](https://github.com/DGtal-team/DGtalTools/pull/366))
    
- *volumetric:
>>>>>>> e3bbaa93
  - Passing argument by const reference in (min|max|mean)Val of volSubSample.
    (Roland Denis, [#359](https://github.com/DGtal-team/DGtalTools/pull/359/files))
  - Using SourceForge to download doxygen sources during Travis CI jobs.
    (Roland Denis [#360](https://github.com/DGtal-team/DGtalTools/pull/360))
  - Fix a wrong error message that appears when using the tool (wrong IO error)
    (Bertrand Kerautret
    [#368](https://github.com/DGtal-team/DGtalTools/pull/368))

- *converters*
  - itk2vol: change type of threshold parameter in order to be able to
    convert ITK images of type double, it also adds a new option to mask the
    source image using another image.  (Bertrand Kerautret, -
    [#367](https://github.com/DGtal-team/DGtalTools/pull/367))


- *converters*
  - 3dVolMarchingCubes improved using new Shortcuts helpers.
    (Bertrand Kerautret
    [#370](https://github.com/DGtal-team/DGtalTools/pull/370))

# DGtalTools 1.0

- *generators*
  - 3dParametricCurveDigitizer - a tool for digitization of 3D parametric curves (Kacper Pluta,
    [#341](https://github.com/DGtal-team/DGtalTools/pull/341))

- *global*
    - Continuous integration AppVeyor fix.
      (Bertrand Kerautret, [#337](https://github.com/DGtal-team/DGtalTools/pull/337)).
    - Fix PointVector implicit conversion (in link to DGtal PR #1345)
      (Bertrand Kerautret and David Coeurjolly
      [#347](https://github.com/DGtal-team/DGtalTools/pull/347))
    - Fix Documentation nightly update on github website.
      (Bertrand Kerautret
      [#348](https://github.com/DGtal-team/DGtalTools/pull/348))
    - CMake exposes boost static option.
      (Bertrand Kerautret
      [#351](https://github.com/DGtal-team/DGtalTools/pull/351))
    - Fix compilation and execution with Visual Studio for volSurfaceRegularization.
      (Raphael Lenain
      [#353](https://github.com/DGtal-team/DGtalTools/pull/353))
      
- *volumetric*
    - New tool to fill the interior of a voxel set (volFillInterior).
      (David  Coeurjolly,[#343](https://github.com/DGtal-team/DGtalTools/pull/334)).
    - Update Critical Kernels thinning using VoxelComplex, following
      [recent changes in DGtal](https://github.com/DGtal-team/DGtal/pull/1369).
      (Pablo Hernandez, [#345](https://github.com/DGtal-team/DGtalTools/pull/345))

- *estimators*
    - New option for 3dCurveTangentEstimator which allows to detect the principal curve direction
      (Kacper Pluta, [#342](https://github.com/DGtal-team/DGtalTools/pull/342))


# DGtalTools 0.9.4

- *converters*
   - mesh2vol: add option to add margin in the generated volume
     (to better extract the surfel boudary near domain limits).  
     (Bertrand Kerautret, [#322](https://github.com/DGtal-team/DGtalTools/pull/322))
   - vol2vox/vox2vol: tools to convert vol file to a MagicaVoxel VOX file and
   conversly. (David  Coeurjolly,
   [#314](https://github.com/DGtal-team/DGtalTools/pull/314))
   - volAddNoise moved to ```volumetric/```. (David  Coeurjolly,
   [#300](https://github.com/DGtal-team/DGtalTools/pull/300))
   - segfault fix in volBoundary2obj (David Coeurjolly,
   [#317](https://github.com/DGtal-team/DGtalTools/pull/317))
   - Fix the bad surfel display of volBoundary2obj (issue #320)
   (Bertrand Kerautret, [#321](https://github.com/DGtal-team/DGtalTools/pull/321))

- *volumetric*
   - new option to volAddNoise to extract the largest 6-connected
   component. (David  Coeurjolly,
   [#300](https://github.com/DGtal-team/DGtalTools/pull/300))
   - new option to 3dVolMarchingCubes to add some Kanungo noise to the
   input vol file. (David  Coeurjolly,
   [#300](https://github.com/DGtal-team/DGtalTools/pull/300))
   - Add thinning based of Critical Kernels using VoxelComplex.
   Based on [DGtal PR 1147](https://github.com/DGtal-team/DGtal/pull/1147)
   (Pablo Hernandez, [#311](https://github.com/DGtal-team/DGtalTools/pull/311))

- *visualisation*:
  - New tool for mesh voxelization from a mesh in input (.off)
    to a volumetric output (vol, pgm3d)
    (Monir Hadji, [#279](https://github.com/DGtal-team/DGtalTools/pull/279)
  - 2dCompImage : Computes and displays image comparisons (squared and absolute
    differences)
    (Bertrand Kerautret, [#313](https://github.com/DGtal-team/DGtalTools/pull/313))
  - Improve visualisation tools (vol2heightfield, vol2obj, vol2raw, vol2sdp,
    vol2slice,volBoundary2obj,3dImageViewer, 3dVolViewer, sliceViewer, Viewer3DImage)
    allowing to read longvol including rescaling. (Bertrand Kerautret,
    [#296](https://github.com/DGtal-team/DGtalTools/pull/296))
  - Add an option to filter vector displayed in 3dSDPViewer.
   (Bertrand Kerautret, [#297](https://github.com/DGtal-team/DGtalTools/pull/297))

  - meshViewer: add an option to set the ambient light source.
    (Bertrand Kerautret, [#303](https://github.com/DGtal-team/DGtalTools/pull/303))
  - 3dSDPViewer: new option to display vector field as unit vectors.
    (Bertrand Kerautret, [#301](https://github.com/DGtal-team/DGtalTools/pull/304))

- *converters*:
  - sdp2vol: add the automatic set of the domain according to the
    bouding box of the set of points.    (Bertrand Kerautret,
    [#305](https://github.com/DGtal-team/DGtalTools/pull/305))



- *global*:
  - Fix travis Doxygen compilation for non Documention mode.
    (Bertrand Kerautret, [#314](https://github.com/DGtal-team/DGtalTools/pull/314))
  - Fix travis with boost installation which now use std package.
    (Bertrand Kerautret, [#310](https://github.com/DGtal-team/DGtalTools/pull/310))
  - Fix for the last QGLViewer version (2.7).
    (Bertrand Kerautret, [#308](https://github.com/DGtal-team/DGtalTools/pull/308))


# DGtalTools 0.9.3

- *global*:
   - Various fixes to enable the new Version3 (compressed) Vol/Longvol files.
     (David Coeurjolly, [#287](https://github.com/DGtal-team/DGtalTools/pull/287))
   - Fix Appveyor continuous integration with zlib installation and boost fix.
     (Bertrand Kerautret, [#289](https://github.com/DGtal-team/DGtalTools/pull/289))

- *imageProcessing*:
   - Creates imageProcessing directory. Add tools for doing image restoration
     and inpainting with Ambrosio-Tortorelli functional and discrete calculus.
     (Jacques-Olivier Lachaud, Marion Foare
     [#280](https://github.com/DGtal-team/DGtalTools/pull/280))

- *converters*:
   - fix tool itk2vol which was not able to read and convert int type image.
     (Bertrand Kerautret, [#276](https://github.com/DGtal-team/DGtalTools/pull/271))
   - add a CLOSURE export mode in volBoundary2obj. Default mode has been changed
     to "BDRY"
     (David Coeurjolly, [#281](https://github.com/DGtal-team/DGtalTools/pull/281))

- *visualisation*:
   - Add SnapShot option for meshViewer and 3dVolViewer
     (useful to get visualisation without interaction like for scripting and/or
     online demonstration). It also contains a new option to display a mesh in
     3DvolViewer.
     (Bertrand Kerautret, [#282](https://github.com/DGtal-team/DGtalTools/pull/282))
   - Add an option to display vector fields in displayContours
     (Bertrand Kerautret, [#290](https://github.com/DGtal-team/DGtalTools/pull/290))

- *estimators*:
    - 2dlocalEstimators: add an option to export the generated contour.
     (Bertrand Kerautret, [#285](https://github.com/DGtal-team/DGtalTools/pull/285))
    - tangentBC: add an option to read sdp points as input.
     (Bertrand Kerautret, [#285](https://github.com/DGtal-team/DGtalTools/pull/288))
    - volSurfaceRegularization: a tool to compute a regularized quadrangulation from
     from a digital surface.
     (Pierre Gueth, David Coeurjolly, [#306](https://github.com/DGtal-team/DGtalTools/pull/306))


# DGtalTools 0.9.2

- *global*:
  - fix wrong Khalimsky space initialization in Freeman2Img.
    (Roland Denis, [#271](https://github.com/DGtal-team/DGtalTools/pull/271))
  - doxygen documentation added for all tools. (David Coeurjolly, Bertrand Kerautret, [#258](https://github.com/DGtal-team/DGtalTools/pull/258))
  - fix uses of temporaries when ConstAlias is needed.
    (Roland Denis, [#253](https://github.com/DGtal-team/DGtalTools/pull/253))
  - renaming of the shapeGenerator folder to generators (David Coeurjolly, [#268](https://github.com/DGtal-team/DGtalTools/pull/268)))

- *visualisation*:
 - meshViewer: add a key to display mesh information about number of
    vertex/faces.
    (Bertrand Kerautret,
    [#273](https://github.com/DGtal-team/DGtalTools/pull/272))

  - 3dSDPViewer: fix the mesh display which was not given with their original
   colors. (Bertrand Kerautret,
   [#272](https://github.com/DGtal-team/DGtalTools/pull/272))

  - 3dSDPViewer: add the possibility to display a set of point by using
    different sphere sizes (specified in the input sdp file).
    (Bertrand Kerautret,
    [#252](https://github.com/DGtal-team/DGtalTools/pull/252))
  - sliceViewer: fix bug when imported image domain doesn't contain (0,0,0) point.
    (Roland Denis, [#256](https://github.com/DGtal-team/DGtalTools/pull/256))
  - 3dSDPViewer: add an option to display on screen the selected voxel.
    (Bertrand Kerautret,
    [#257](https://github.com/DGtal-team/DGtalTools/pull/257))


- *volumetric*:
  - fix reading options bug in volCComponentCounter and sdp2vol.
    (Bertrand Kerautret,
    [#254](https://github.com/DGtal-team/DGtalTools/pull/254))

# DGtalTools 0.9.1

- *converters*:
  - img2freeman: new option to sort the resulting contours by increasing size
    (B. Kerautret).

- *visualisation*:
  - meshViewer: new possibility to display a vector field from a simple sdp
    file (B. Kerautret).

  - 3dImplicitSurfaceExtractorByThickening: a tool to visualize 3d
    polynomial implicit surface defined as some f(x,y,z)=0. Its
    principle is to thickened the set {f=0} as {|f|<=e}, to extract an
    associated cubical complex, then to collapse it to capture the
    correct topology of {f=0}. Afterwards, the complex is projected
    onto f=0 with Newton's method. (J.-O. Lachaud)

  - 3dImplicitSurfaceExtractorBy4DExtension: a tool to visualize 3d
    polynomial implicit surface defined as some f(x,y,z)=0. Its
    principle is to extend f as a 4D function F(x,y,z,t)=0 (for
    instance F=f-|nabla f|t). This 4d hypersurface is easier to
    detect. It is transformed into 4D cubical complex, that is then
    collapsed to capture the correct topology of {f=0}. Afterwards,
    the complex is projected in 3D onto f=0 with Newton's
    method. (J.-O. Lachaud)

- *converters*:
  - homotopicThinning3D: the fixed points can be set from a file. (B. Kerautret)



# DGtalTools 0.9

- *global*:
  - Qt prog can now handle Qt5

- *visualisation*:
  - meshViewer: fix to display mesh with colored faces (.off with colors).
  - 3dCurvatureViewer/Noise: can now be used without QGLViewer if
    exporting data.
  - 3dCurvatureViewer/Noise:
    - can now be used without QGLViewer if exporting data
      (Jérémy Levallois).
    -  can now export II based normal vector field (Jérémy
      Levallois, David Coeurjolly).
  - 3dImageViewer: now display the current moving axis which was selected
	and display the slice numbers (can be disabled by key M).
  - sliceViewer: fix the bug when displaying vol with non 0 origin point.
  - itk2vol: convert any image of itk format (mhd, mha, ...) to vol
	(available with the itk option in DGtal).
  - sliceViewer: can now display 3d image with predefined color map (hue,
	gradient).

- *volumetric*:
  - volIntensityScale: a simple tool to apply a linear scale of the
    intensity given in a volumetric file.

- *converters*:
  - vol2heightfield: a new tool to transform volumetric file into 2D
    heightmap.
  - heightfield2vol: a new tool to transform 2D heightmap into volumetric
    file.
  - imgAddNoise: a new tool to add noise (Kanungo's) to a binary 2D object
  - volAddNoise: a new tool to add noise (Kanungo's) to a binary 3D object
  - heightfield2shading: a new tool to render a 2D heightfield image into
    a shading one.
  - mesh2heightfield:  new tool to convert a mesh file into a 2D heightmap
    (from a normal direction N and from a starting point P).
  - freeman2img: (extended from previous freeman2pgm) fix options issues.


- *estimators*:
  - 3dCurveTangentEstimator: a simple tool to estimate and visualize the tangent to a set of points approaching a 3D curve.
    Two estimators are implemented, one based on digital Voronoi Covariance Measure, the other based on 3D lambda-MST.

# DGtalTools 0.8

- *visualisation*:
  - 3dCompSurfelData: a tool to compare generic surfel data informations given from two data files.
  - 3dCurvatureViewer: can now display curvature on multiple connected components and can apply image re sampling for anisotropic grid.
  - 3dDisplaySurfelData: display surfel data from SDP file with color attributes given as scalar interpreted as color.
  - 3dHeightMapViewer: display a 2D image as heightmap by using QGLviewer.
  - 3dSDPViewer: basic display of a sequence of 3d points (as voxel or sphere) and vectors by using QGLviewer.
  - 3dVolBoundaryViewer: a simple viewer of the boundary of an object defined by thresholding a vol file.
  - sliceViewer: a new 2D and 3D slice viewer from 3D volumic files ( pgm3d, vol, longvol, and DICOM with ITK).

- *converters*:
  - freeman2pgm: transform one or several freeman chains into a pgm file by filling their interior areas and renamed into freeman2img.
  - pgm2freeman: renamed to pgm2img.
  - vol2off: tool removed, see 3dVolMarchingCubes for the same tool.
  - volBoundary2obj: a simple tool to export the boundary of a an	object in a volumetric file to OBJ

- *estimators*:
  - curvatureScaleSpaceBCC: a tool to display the curvature scale space of a given contour with the Binomial Convolver Curvature Estimator.
  - eulerCharacteristic: bruteforce tool to extract (volumetric) Euler characteristic from volumetric binary object.
  - generic3dNormalEstimators: Computes a normal vector field over a digitized 3D implicit surface for several estimators (II|VCM|Trivial|True).

- *volumetric*:
  - 3dVolMarchingCubes: speed-up by factor 10 simply by replacing the set predicate used in computations.
  - volCrop: crop an 3D vol image from to points.
  - volReSample: apply a basic  re sampling of a 3D volumetric image (.vol, .longvol, .pgm3d)  with a given grid size.
  - volSegment: Segment volumetric file from a simple threshold which can be set automatically from the Otsu's variance based estimation.
  - volTrValues: a basic tool to transform the voxel values from an input/output set.


# DGtalTools 0.7

- *converters*:
  - convertVol: a simple generic volume image converters (can process actually pgm3d, vol, longvol, raw (for writing)).
  - vol2sdp: a simple tools to extract digital points from 3d vol files.
  - vol2off: extract dual surface of a digital object (equiv. Marching Cubes)
  - vol2obj: convert a volume file into OBJ format (all voxels belonging to threshold interval)
  - vol2slice: tool to extract all slices from 3d volumic images.
  - slice2vol: tool to merge slices into one 3d volumic file.
  - sdp2vol: a simple tool to create a 3d vol image from 3d digital points.
  - longvol2vol: convert longvol to vol file using different conversion policies.
  - dicom2vol: convert dicom images into 3d volumic file (need itk option in DGtal).
  - pgm2freeman: add new possibility to set automatically a threshold from the otsu algorithm.
  - HDF52vol: convert HDF5 to vol file format.
  - raw2HDF5: convert raw image to HDF5.

- *volumetric*:
  - homotopicThinning3D exploits now the GenericReader class and is no more limited to vol format.
  - volFlip: tool to flip all volume slice images according a given dimension.
  - volImageMetrics: apply basic measures from two volumetric images:  RMSE and PSNR.
  - volShapeMetrics: Apply shape measures for comparing two volumetric images A and B (shape defined from thresholds):
    - Measures from voxel partition (true/false+-, precision recall, f-measure)
    - Measures bases on euclidean distance between the two Shape A and B.

- *estimators*:
  - 2dLocalEstimators: Improvement of 2dLocalEstimators + possibility to compare with noised data.
  - 3dLocalEstimators: Adding possibility to compare curvature (mean, gaussian and principal curvatures)
     with Integral Invariant and Monge via Jet Fitting + possibility to compare with noised data.

- *volumetric*:
  - volTools directory moved into volumetric.

- *visualisation*:
  - 3dCurveViewer: A tool for visualizing the tangential cover of 3d curves.
  - 3dVolViewer: new option to limit the number of displayed voxels (can open dicom format if WITH_ITK is set to true).
  - 3dImageViewer: new tool to display slice image with interactive translatations or rotations (can open dicom format  if WITH_ITK is set to true).
  - patternTriangulation: a new tool that draws with Board2D the convex hull, the closest-point Delaunay triangulation or the farthest-point Delaunay triangulation of a pattern.
  - 3dCurvatureViewer: Now allow to draw principal curvature directions on objets.
  - 3dCurvatureViewerNoise: Same as 3dCurvatureViewer, but allow to add some noise to objects.


- *distanceTransform*:
  - LUTBasedNSDistanceTransform: Compute the 2D translated neighborhood-sequence distance transform of a binary image.
  - CumulativeSequenceTest and RationalBeattySequenceTest: tests from LUTBasedNSDistanceTransform.

# DGtalTools 0.6

- *estimators*:
  - 2dLocalEstimators: program to compare local curvature/tangent estimators on implicit shapes:
    - Maximal DSS based estimators
    - Maximal DCA based estimators
    - Binomial convolver based estimators
    - Integral Invariants based estimators
  -3dLocalEstimators: program to compare  3D local curvature (mean or gaussian) estimators on 3D implicit shapes.

- *visualisation*:
  - 3dCurvatureViewer: computes and displays mean or gaussian curvature of vol binary shapes.
   - Various updates for 0.6 DGtal compatibility.




# DGtalTools 0.1

- *converters*: utilities to convert various simple file formats:
  - freeman2sdp: convert freeman chain towards a Sequence of Discrete Points.
  - pgm2freeman: to extract a freeman chain contour from a grayscale image.
  - raw2vol and vol2raw: transform 3D volumes files from (resp. to) raw to vol.
  - ofs2off: convert OFS mesh format towards a OFF variant.

- *estimators*:
  - lengthEstimator: program to generate multigrid analysis of length estimators.
  - tangentBC: tangent estimator using the Binomial convolver.
  - curvatureBC: curvature estimator using the Binomial convolver.
  - curvatureMCMS: curvature estimator using the maximal segments cover  (to be updated for current DGtal version).
  - estimatorComparator: program to perform comparison of local quantity estimators (to be updated for current DGtal version).
  - vol2normalField: compute the normal vector field of a given vol file .

- *shapeGenerator*:
  - shapeGenerator: generate multigrid shape
  - contourGenerator: generate multigrid shape contours


- *visualization*:
  - 3dVolViewer: volume file (.vol and .pgm3d) viewer with QGLViewer.
  - displayContours: display discrete contours from various format (.fc (freemanchain), .sdp).
  - meshViewer: display 3D mesh from OFS or OFF format.

- *volumetric*:
  - 3dVolMarchingCubes: marching cubes form a Vol file
  - homotopicThinning3D: ultimate skeleton from vol file

- *volumetric:
  - volAddBorder: add a 1 voxel boundary with value 0 to a vol file.
  - volCComponentCounter: a simple program to count the number of connected components in a 3D image.
  - volSubSample: sub sample a vol file (division by 2 in each direction).<|MERGE_RESOLUTION|>--- conflicted
+++ resolved
@@ -5,15 +5,10 @@
     [#356](https://github.com/DGtal-team/DGtalTools/pull/356))
   - set cmake  based CPP11 check instead the manual DGtal check. (Bertrand
     Kerautret [#364](https://github.com/DGtal-team/DGtalTools/pull/364))
-<<<<<<< HEAD
 
 - *volumetric*
-=======
   - fix ld boost program options macos warnings.
-    Kerautret [#366](https://github.com/DGtal-team/DGtalTools/pull/366))
-    
-- *volumetric:
->>>>>>> e3bbaa93
+    Kerautret [#366](https://github.com/DGtal-team/DGtalTools/pull/366))    
   - Passing argument by const reference in (min|max|mean)Val of volSubSample.
     (Roland Denis, [#359](https://github.com/DGtal-team/DGtalTools/pull/359/files))
   - Using SourceForge to download doxygen sources during Travis CI jobs.
@@ -28,8 +23,6 @@
     source image using another image.  (Bertrand Kerautret, -
     [#367](https://github.com/DGtal-team/DGtalTools/pull/367))
 
-
-- *converters*
   - 3dVolMarchingCubes improved using new Shortcuts helpers.
     (Bertrand Kerautret
     [#370](https://github.com/DGtal-team/DGtalTools/pull/370))
