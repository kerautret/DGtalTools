# DGtalTools 0.9.4

- *converters*
   - volAddNoise moved to ```volumetric/```. (David  Coeurjolly,
   [#300](https://github.com/DGtal-team/pull/300))

- *volumetric*
   - new option to volAddNoise to extract the largest 6-connected
   component. (David  Coeurjolly,
   [#300](https://github.com/DGtal-team/pull/300))
   - new option to 3dVolMarchingCubes to add some Kanungo noise to the
   input vol file. (David  Coeurjolly,
   [#300](https://github.com/DGtal-team/pull/300))

- *visualisation*:
  - Improve visualisation tools (vol2heightfield, vol2obj, vol2raw, vol2sdp, vol2slice, volBoundary2obj, 3dImageViewer,     	3dVolViewer, sliceViewer, Viewer3DImage)
    allowing to read longvol including rescaling.
    (Bertrand Kerautret, [#296](https://github.com/DGtal-team/DGtalTools/pull/296))
  - Add an option to filter vector displayed in 3dSDPViewer.
   (Bertrand Kerautret, [#297](https://github.com/DGtal-team/DGtalTools/pull/297))

  - meshViewer: add an option to set the ambient light source.
    (Bertrand Kerautret, [#303](https://github.com/DGtal-team/DGtalTools/pull/303))
  - 3dSDPViewer: new option to display vector field as unit vectors.
<<<<<<< HEAD
    (Bertrand Kerautret, [#301](https://github.com/DGtal-team/DGtalTools/pull/304))
  - Add an option to filter vector displayed in 3dSDPViewer.
  (Bertrand Kerautret, [#296](https://github.com/DGtal-team/pull/296)
=======
    (Bertrand Kerautret, [#304](https://github.com/DGtal-team/DGtalTools/pull/304)) 



- *global*:
  - Fix travis with boost installation which now use std package.
    (Bertrand Kerautret, [#310](https://github.com/DGtal-team/DGtalTools/pull/310))
  - Fix for the last QGLViewer version (2.7).
    (Bertrand Kerautret, [#308](https://github.com/DGtal-team/DGtalTools/pull/308))
>>>>>>> 1a2a65e6


# DGtalTools 0.9.3

- *global*:
   - Various fixes to enable the new Version3 (compressed) Vol/Longvol files.
     (David Coeurjolly, [#287](https://github.com/DGtal-team/DGtalTools/pull/287))
   - Fix Appveyor continuous integration with zlib installation and boost fix.
     (Bertrand Kerautret, [#289](https://github.com/DGtal-team/DGtalTools/pull/289))

- *imageProcessing*:
   - Creates imageProcessing directory. Add tools for doing image restoration
     and inpainting with Ambrosio-Tortorelli functional and discrete calculus.
     (Jacques-Olivier Lachaud, Marion Foare
     [#280](https://github.com/DGtal-team/DGtalTools/pull/280))

- *converters*:
   - fix tool itk2vol which was not able to read and convert int type image.
     (Bertrand Kerautret, [#276](https://github.com/DGtal-team/DGtalTools/pull/271))
   - add a CLOSURE export mode in volBoundary2obj. Default mode has been changed
     to "BDRY"
     (David Coeurjolly, [#281](https://github.com/DGtal-team/DGtalTools/pull/281))

- *visualisation*:
   - Add SnapShot option for meshViewer and 3dVolViewer
     (useful to get visualisation without interaction like for scripting and/or
     online demonstration). It also contains a new option to display a mesh in
     3DvolViewer.
     (Bertrand Kerautret, [#282](https://github.com/DGtal-team/DGtalTools/pull/282))
   - Add an option to display vector fields in displayContours
     (Bertrand Kerautret, [#290](https://github.com/DGtal-team/DGtalTools/pull/290))

- *estimators*:
    - 2dlocalEstimators: add an option to export the generated contour.
     (Bertrand Kerautret, [#285](https://github.com/DGtal-team/DGtalTools/pull/285))
    - tangentBC: add an option to read sdp points as input.
     (Bertrand Kerautret, [#285](https://github.com/DGtal-team/DGtalTools/pull/288))


# DGtalTools 0.9.2

- *global*:
  - fix wrong Khalimsky space initialization in Freeman2Img.
    (Roland Denis, [#271](https://github.com/DGtal-team/DGtalTools/pull/271))
  - doxygen documentation added for all tools. (David Coeurjolly, Bertrand Kerautret, [#258](https://github.com/DGtal-team/DGtalTools/pull/258))
  - fix uses of temporaries when ConstAlias is needed.
    (Roland Denis, [#253](https://github.com/DGtal-team/DGtalTools/pull/253))
  - renaming of the shapeGenerator folder to generators (David Coeurjolly, [#268](https://github.com/DGtal-team/DGtalTools/pull/268)))

- *visualisation*:
 - meshViewer: add a key to display mesh information about number of
    vertex/faces.
    (Bertrand Kerautret,
    [#273](https://github.com/DGtal-team/DGtalTools/pull/272))

  - 3dSDPViewer: fix the mesh display which was not given with their original
   colors. (Bertrand Kerautret,
   [#272](https://github.com/DGtal-team/DGtalTools/pull/272))

  - 3dSDPViewer: add the possibility to display a set of point by using
    different sphere sizes (specified in the input sdp file).
    (Bertrand Kerautret,
    [#252](https://github.com/DGtal-team/DGtalTools/pull/252))
  - sliceViewer: fix bug when imported image domain doesn't contain (0,0,0) point.
    (Roland Denis, [#256](https://github.com/DGtal-team/DGtalTools/pull/256))
  - 3dSDPViewer: add an option to display on screen the selected voxel.
    (Bertrand Kerautret,
    [#257](https://github.com/DGtal-team/DGtalTools/pull/257))


- *volumetric*:
  - fix reading options bug in volCComponentCounter and sdp2vol.
    (Bertrand Kerautret,
    [#254](https://github.com/DGtal-team/DGtalTools/pull/254))

# DGtalTools 0.9.1

- *converters*:
  - img2freeman: new option to sort the resulting contours by increasing size
    (B. Kerautret).

- *visualisation*:
  - meshViewer: new possibility to display a vector field from a simple sdp
    file (B. Kerautret).

  - 3dImplicitSurfaceExtractorByThickening: a tool to visualize 3d
    polynomial implicit surface defined as some f(x,y,z)=0. Its
    principle is to thickened the set {f=0} as {|f|<=e}, to extract an
    associated cubical complex, then to collapse it to capture the
    correct topology of {f=0}. Afterwards, the complex is projected
    onto f=0 with Newton's method. (J.-O. Lachaud)

  - 3dImplicitSurfaceExtractorBy4DExtension: a tool to visualize 3d
    polynomial implicit surface defined as some f(x,y,z)=0. Its
    principle is to extend f as a 4D function F(x,y,z,t)=0 (for
    instance F=f-|nabla f|t). This 4d hypersurface is easier to
    detect. It is transformed into 4D cubical complex, that is then
    collapsed to capture the correct topology of {f=0}. Afterwards,
    the complex is projected in 3D onto f=0 with Newton's
    method. (J.-O. Lachaud)

- *converters*:
  - homotopicThinning3D: the fixed points can be set from a file. (B. Kerautret)



# DGtalTools 0.9

- *global*:
  - Qt prog can now handle Qt5

- *visualisation*:
  - meshViewer: fix to display mesh with colored faces (.off with colors).
  - 3dCurvatureViewer/Noise: can now be used without QGLViewer if
    exporting data.
  - 3dCurvatureViewer/Noise:
    - can now be used without QGLViewer if exporting data
      (Jérémy Levallois).
    -  can now export II based normal vector field (Jérémy
      Levallois, David Coeurjolly).
  - 3dImageViewer: now display the current moving axis which was selected
	and display the slice numbers (can be disabled by key M).
  - sliceViewer: fix the bug when displaying vol with non 0 origin point.
  - itk2vol: convert any image of itk format (mhd, mha, ...) to vol
	(available with the itk option in DGtal).
  - sliceViewer: can now display 3d image with predefined color map (hue,
	gradient).

- *volumetric*:
  - volIntensityScale: a simple tool to apply a linear scale of the
    intensity given in a volumetric file.

- *converters*:
  - vol2heightfield: a new tool to transform volumetric file into 2D
    heightmap.
  - heightfield2vol: a new tool to transform 2D heightmap into volumetric
    file.
  - imgAddNoise: a new tool to add noise (Kanungo's) to a binary 2D object
  - volAddNoise: a new tool to add noise (Kanungo's) to a binary 3D object
  - heightfield2shading: a new tool to render a 2D heightfield image into
    a shading one.
  - mesh2heightfield:  new tool to convert a mesh file into a 2D heightmap
    (from a normal direction N and from a starting point P).
  - freeman2img: (extended from previous freeman2pgm) fix options issues.


- *estimators*:
  - 3dCurveTangentEstimator: a simple tool to estimate and visualize the tangent to a set of points approaching a 3D curve.
    Two estimators are implemented, one based on digital Voronoi Covariance Measure, the other based on 3D lambda-MST.

# DGtalTools 0.8

- *visualisation*:
  - 3dCompSurfelData: a tool to compare generic surfel data informations given from two data files.
  - 3dCurvatureViewer: can now display curvature on multiple connected components and can apply image re sampling for anisotropic grid.
  - 3dDisplaySurfelData: display surfel data from SDP file with color attributes given as scalar interpreted as color.
  - 3dHeightMapViewer: display a 2D image as heightmap by using QGLviewer.
  - 3dSDPViewer: basic display of a sequence of 3d points (as voxel or sphere) and vectors by using QGLviewer.
  - 3dVolBoundaryViewer: a simple viewer of the boundary of an object defined by thresholding a vol file.
  - sliceViewer: a new 2D and 3D slice viewer from 3D volumic files ( pgm3d, vol, longvol, and DICOM with ITK).

- *converters*:
  - freeman2pgm: transform one or several freeman chains into a pgm file by filling their interior areas and renamed into freeman2img.
  - pgm2freeman: renamed to pgm2img.
  - vol2off: tool removed, see 3dVolMarchingCubes for the same tool.
  - volBoundary2obj: a simple tool to export the boundary of a an	object in a volumetric file to OBJ

- *estimators*:
  - curvatureScaleSpaceBCC: a tool to display the curvature scale space of a given contour with the Binomial Convolver Curvature Estimator.
  - eulerCharacteristic: bruteforce tool to extract (volumetric) Euler characteristic from volumetric binary object.
  - generic3dNormalEstimators: Computes a normal vector field over a digitized 3D implicit surface for several estimators (II|VCM|Trivial|True).

- *volumetric*:
  - 3dVolMarchingCubes: speed-up by factor 10 simply by replacing the set predicate used in computations.
  - volCrop: crop an 3D vol image from to points.
  - volReSample: apply a basic  re sampling of a 3D volumetric image (.vol, .longvol, .pgm3d)  with a given grid size.
  - volSegment: Segment volumetric file from a simple threshold which can be set automatically from the Otsu's variance based estimation.
  - volTrValues: a basic tool to transform the voxel values from an input/output set.


# DGtalTools 0.7

- *converters*:
  - convertVol: a simple generic volume image converters (can process actually pgm3d, vol, longvol, raw (for writing)).
  - vol2sdp: a simple tools to extract digital points from 3d vol files.
  - vol2off: extract dual surface of a digital object (equiv. Marching Cubes)
  - vol2obj: convert a volume file into OBJ format (all voxels belonging to threshold interval)
  - vol2slice: tool to extract all slices from 3d volumic images.
  - slice2vol: tool to merge slices into one 3d volumic file.
  - sdp2vol: a simple tool to create a 3d vol image from 3d digital points.
  - longvol2vol: convert longvol to vol file using different conversion policies.
  - dicom2vol: convert dicom images into 3d volumic file (need itk option in DGtal).
  - pgm2freeman: add new possibility to set automatically a threshold from the otsu algorithm.
  - HDF52vol: convert HDF5 to vol file format.
  - raw2HDF5: convert raw image to HDF5.

- *volumetric*:
  - homotopicThinning3D exploits now the GenericReader class and is no more limited to vol format.
  - volFlip: tool to flip all volume slice images according a given dimension.
  - volImageMetrics: apply basic measures from two volumetric images:  RMSE and PSNR.
  - volShapeMetrics: Apply shape measures for comparing two volumetric images A and B (shape defined from thresholds):
    - Measures from voxel partition (true/false+-, precision recall, f-measure)
    - Measures bases on euclidean distance between the two Shape A and B.

- *estimators*:
  - 2dLocalEstimators: Improvement of 2dLocalEstimators + possibility to compare with noised data.
  - 3dLocalEstimators: Adding possibility to compare curvature (mean, gaussian and principal curvatures)
     with Integral Invariant and Monge via Jet Fitting + possibility to compare with noised data.

- *volumetric*:
  - volTools directory moved into volumetric.

- *visualisation*:
  - 3dCurveViewer: A tool for visualizing the tangential cover of 3d curves.
  - 3dVolViewer: new option to limit the number of displayed voxels (can open dicom format if WITH_ITK is set to true).
  - 3dImageViewer: new tool to display slice image with interactive translatations or rotations (can open dicom format  if WITH_ITK is set to true).
  - patternTriangulation: a new tool that draws with Board2D the convex hull, the closest-point Delaunay triangulation or the farthest-point Delaunay triangulation of a pattern.
  - 3dCurvatureViewer: Now allow to draw principal curvature directions on objets.
  - 3dCurvatureViewerNoise: Same as 3dCurvatureViewer, but allow to add some noise to objects.


- *distanceTransform*:
  - LUTBasedNSDistanceTransform: Compute the 2D translated neighborhood-sequence distance transform of a binary image.
  - CumulativeSequenceTest and RationalBeattySequenceTest: tests from LUTBasedNSDistanceTransform.

# DGtalTools 0.6

- *estimators*:
  - 2dLocalEstimators: program to compare local curvature/tangent estimators on implicit shapes:
    - Maximal DSS based estimators
    - Maximal DCA based estimators
    - Binomial convolver based estimators
    - Integral Invariants based estimators
  -3dLocalEstimators: program to compare  3D local curvature (mean or gaussian) estimators on 3D implicit shapes.

- *visualisation*:
  - 3dCurvatureViewer: computes and displays mean or gaussian curvature of vol binary shapes.
   - Various updates for 0.6 DGtal compatibility.




# DGtalTools 0.1

- *converters*: utilities to convert various simple file formats:
  - freeman2sdp: convert freeman chain towards a Sequence of Discrete Points.
  - pgm2freeman: to extract a freeman chain contour from a grayscale image.
  - raw2vol and vol2raw: transform 3D volumes files from (resp. to) raw to vol.
  - ofs2off: convert OFS mesh format towards a OFF variant.

- *estimators*:
  - lengthEstimator: program to generate multigrid analysis of length estimators.
  - tangentBC: tangent estimator using the Binomial convolver.
  - curvatureBC: curvature estimator using the Binomial convolver.
  - curvatureMCMS: curvature estimator using the maximal segments cover  (to be updated for current DGtal version).
  - estimatorComparator: program to perform comparison of local quantity estimators (to be updated for current DGtal version).
  - vol2normalField: compute the normal vector field of a given vol file .

- *shapeGenerator*:
  - shapeGenerator: generate multigrid shape
  - contourGenerator: generate multigrid shape contours


- *visualization*:
  - 3dVolViewer: volume file (.vol and .pgm3d) viewer with QGLViewer.
  - displayContours: display discrete contours from various format (.fc (freemanchain), .sdp).
  - meshViewer: display 3D mesh from OFS or OFF format.

- *volumetric*:
  - 3dVolMarchingCubes: marching cubes form a Vol file
  - homotopicThinning3D: ultimate skeleton from vol file

- *volumetric:
  - volAddBorder: add a 1 voxel boundary with value 0 to a vol file.
  - volCComponentCounter: a simple program to count the number of connected components in a 3D image.
  - volSubSample: sub sample a vol file (division by 2 in each direction).<|MERGE_RESOLUTION|>--- conflicted
+++ resolved
@@ -22,21 +22,13 @@
   - meshViewer: add an option to set the ambient light source.
     (Bertrand Kerautret, [#303](https://github.com/DGtal-team/DGtalTools/pull/303))
   - 3dSDPViewer: new option to display vector field as unit vectors.
-<<<<<<< HEAD
     (Bertrand Kerautret, [#301](https://github.com/DGtal-team/DGtalTools/pull/304))
-  - Add an option to filter vector displayed in 3dSDPViewer.
-  (Bertrand Kerautret, [#296](https://github.com/DGtal-team/pull/296)
-=======
-    (Bertrand Kerautret, [#304](https://github.com/DGtal-team/DGtalTools/pull/304)) 
-
-
 
 - *global*:
   - Fix travis with boost installation which now use std package.
     (Bertrand Kerautret, [#310](https://github.com/DGtal-team/DGtalTools/pull/310))
   - Fix for the last QGLViewer version (2.7).
     (Bertrand Kerautret, [#308](https://github.com/DGtal-team/DGtalTools/pull/308))
->>>>>>> 1a2a65e6
 
 
 # DGtalTools 0.9.3
