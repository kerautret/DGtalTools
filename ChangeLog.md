# DGtalTools 0.9.2

<<<<<<< HEAD
- *visualisation*:
  - 3dSDPViewer: add the possibility to display a set of point by using
    different sphere sizes (specified in the input sdp file) (B. Kerautret).



# DGtalTools 0.9.1
=======
- *global*:
  - fix uses of temporaries when ConstAlias is needed.
    (Roland Denis, [#253](https://github.com/DGtal-team/DGtalTools/pull/253))

# DGtalTools 0.9.1 
>>>>>>> 41196dda

- *converters*:
  - img2freeman: new option to sort the resulting contours by increasing size
    (B. Kerautret).

- *visualisation*:
  - meshViewer: new possibility to display a vector field from a simple sdp
    file (B. Kerautret).

  - 3dImplicitSurfaceExtractorByThickening: a tool to visualize 3d
    polynomial implicit surface defined as some f(x,y,z)=0. Its
    principle is to thickened the set {f=0} as {|f|<=e}, to extract an
    associated cubical complex, then to collapse it to capture the
    correct topology of {f=0}. Afterwards, the complex is projected
    onto f=0 with Newton's method. (J.-O. Lachaud)

  - 3dImplicitSurfaceExtractorBy4DExtension: a tool to visualize 3d
    polynomial implicit surface defined as some f(x,y,z)=0. Its
    principle is to extend f as a 4D function F(x,y,z,t)=0 (for
    instance F=f-|nabla f|t). This 4d hypersurface is easier to
    detect. It is transformed into 4D cubical complex, that is then
    collapsed to capture the correct topology of {f=0}. Afterwards,
    the complex is projected in 3D onto f=0 with Newton's
    method. (J.-O. Lachaud)

- *converters*:
  - homotopicThinning3D: the fixed points can be set from a file. (B. Kerautret)



# DGtalTools 0.9

- *global*:
  - Qt prog can now handle Qt5

- *visualisation*:
  - meshViewer: fix to display mesh with colored faces (.off with colors).
  - 3dCurvatureViewer/Noise: can now be used without QGLViewer if
    exporting data.
  - 3dCurvatureViewer/Noise:
    - can now be used without QGLViewer if exporting data
      (Jérémy Levallois).
    -  can now export II based normal vector field (Jérémy
      Levallois, David Coeurjolly).
  - 3dImageViewer: now display the current moving axis which was selected
	and display the slice numbers (can be disabled by key M).
  - sliceViewer: fix the bug when displaying vol with non 0 origin point.
  - itk2vol: convert any image of itk format (mhd, mha, ...) to vol
	(available with the itk option in DGtal).
  - sliceViewer: can now display 3d image with predefined color map (hue,
	gradient).

- *volumetric*:
  - volIntensityScale: a simple tool to apply a linear scale of the
    intensity given in a volumetric file.

- *converters*:
  - vol2heightfield: a new tool to transform volumetric file into 2D
    heightmap.
  - heightfield2vol: a new tool to transform 2D heightmap into volumetric
    file.
  - imgAddNoise: a new tool to add noise (Kanungo's) to a binary 2D object
  - volAddNoise: a new tool to add noise (Kanungo's) to a binary 3D object
  - heightfield2shading: a new tool to render a 2D heightfield image into
    a shading one.
  - mesh2heightfield:  new tool to convert a mesh file into a 2D heightmap
    (from a normal direction N and from a starting point P).
  - freeman2img: (extended from previous freeman2pgm) fix options issues.


- *estimators*:
  - 3dCurveTangentEstimator: a simple tool to estimate and visualize the tangent to a set of points approaching a 3D curve.
    Two estimators are implemented, one based on digital Voronoi Covariance Measure, the other based on 3D lambda-MST.

# DGtalTools 0.8

- *visualisation*:
  - 3dCompSurfelData: a tool to compare generic surfel data informations given from two data files.
  - 3dCurvatureViewer: can now display curvature on multiple connected components and can apply image re sampling for anisotropic grid.
  - 3dDisplaySurfelData: display surfel data from SDP file with color attributes given as scalar interpreted as color.
  - 3dHeightMapViewer: display a 2D image as heightmap by using QGLviewer.
  - 3dSDPViewer: basic display of a sequence of 3d points (as voxel or sphere) and vectors by using QGLviewer.
  - 3dVolBoundaryViewer: a simple viewer of the boundary of an object defined by thresholding a vol file.
  - sliceViewer: a new 2D and 3D slice viewer from 3D volumic files ( pgm3d, vol, longvol, and DICOM with ITK).

- *converters*:
  - freeman2pgm: transform one or several freeman chains into a pgm file by filling their interior areas and renamed into freeman2img.
  - pgm2freeman: renamed to pgm2img.
  - vol2off: tool removed, see 3dVolMarchingCubes for the same tool.
  - volBoundary2obj: a simple tool to export the boundary of a an	object in a volumetric file to OBJ

- *estimators*:
  - curvatureScaleSpaceBCC: a tool to display the curvature scale space of a given contour with the Binomial Convolver Curvature Estimator.
  - eulerCharacteristic: bruteforce tool to extract (volumetric) Euler characteristic from volumetric binary object.
  - generic3dNormalEstimators: Computes a normal vector field over a digitized 3D implicit surface for several estimators (II|VCM|Trivial|True).

- *volumetric*:
  - 3dVolMarchingCubes: speed-up by factor 10 simply by replacing the set predicate used in computations.
  - volCrop: crop an 3D vol image from to points.
  - volReSample: apply a basic  re sampling of a 3D volumetric image (.vol, .longvol, .pgm3d)  with a given grid size.
  - volSegment: Segment volumetric file from a simple threshold which can be set automatically from the Otsu's variance based estimation.
  - volTrValues: a basic tool to transform the voxel values from an input/output set.


# DGtalTools 0.7

- *converters*:
  - convertVol: a simple generic volume image converters (can process actually pgm3d, vol, longvol, raw (for writing)).
  - vol2sdp: a simple tools to extract digital points from 3d vol files.
  - vol2off: extract dual surface of a digital object (equiv. Marching Cubes)
  - vol2obj: convert a volume file into OBJ format (all voxels belonging to threshold interval)
  - vol2slice: tool to extract all slices from 3d volumic images.
  - slice2vol: tool to merge slices into one 3d volumic file.
  - sdp2vol: a simple tool to create a 3d vol image from 3d digital points.
  - longvol2vol: convert longvol to vol file using different conversion policies.
  - dicom2vol: convert dicom images into 3d volumic file (need itk option in DGtal).
  - pgm2freeman: add new possibility to set automatically a threshold from the otsu algorithm.
  - HDF52vol: convert HDF5 to vol file format.
  - raw2HDF5: convert raw image to HDF5.
 
- *volumetric*:
  - homotopicThinning3D exploits now the GenericReader class and is no more limited to vol format.
  - volFlip: tool to flip all volume slice images according a given dimension.
  - volImageMetrics: apply basic measures from two volumetric images:  RMSE and PSNR.
  - volShapeMetrics: Apply shape measures for comparing two volumetric images A and B (shape defined from thresholds):
    - Measures from voxel partition (true/false+-, precision recall, f-measure)
    - Measures bases on euclidean distance between the two Shape A and B.

- *estimators*:
  - 2dLocalEstimators: Improvement of 2dLocalEstimators + possibility to compare with noised data.
  - 3dLocalEstimators: Adding possibility to compare curvature (mean, gaussian and principal curvatures)
     with Integral Invariant and Monge via Jet Fitting + possibility to compare with noised data.
 
- *volumetric*:
  - volTools directory moved into volumetric.

- *visualisation*:
  - 3dCurveViewer: A tool for visualizing the tangential cover of 3d curves.
  - 3dVolViewer: new option to limit the number of displayed voxels (can open dicom format if WITH_ITK is set to true).
  - 3dImageViewer: new tool to display slice image with interactive translatations or rotations (can open dicom format  if WITH_ITK is set to true).
  - patternTriangulation: a new tool that draws with Board2D the convex hull, the closest-point Delaunay triangulation or the farthest-point Delaunay triangulation of a pattern.
  - 3dCurvatureViewer: Now allow to draw principal curvature directions on objets.
  - 3dCurvatureViewerNoise: Same as 3dCurvatureViewer, but allow to add some noise to objects.


- *distanceTransform*:
  - LUTBasedNSDistanceTransform: Compute the 2D translated neighborhood-sequence distance transform of a binary image.
  - CumulativeSequenceTest and RationalBeattySequenceTest: tests from LUTBasedNSDistanceTransform.

# DGtalTools 0.6

- *estimators*:
  - 2dLocalEstimators: program to compare local curvature/tangent estimators on implicit shapes:
    - Maximal DSS based estimators
    - Maximal DCA based estimators
    - Binomial convolver based estimators
    - Integral Invariants based estimators
  -3dLocalEstimators: program to compare  3D local curvature (mean or gaussian) estimators on 3D implicit shapes.

- *visualisation*:
  - 3dCurvatureViewer: computes and displays mean or gaussian curvature of vol binary shapes.
   - Various updates for 0.6 DGtal compatibility.




# DGtalTools 0.1

- *converters*: utilities to convert various simple file formats:
  - freeman2sdp: convert freeman chain towards a Sequence of Discrete Points.
  - pgm2freeman: to extract a freeman chain contour from a grayscale image.
  - raw2vol and vol2raw: transform 3D volumes files from (resp. to) raw to vol.
  - ofs2off: convert OFS mesh format towards a OFF variant.

- *estimators*:
  - lengthEstimator: program to generate multigrid analysis of length estimators.
  - tangentBC: tangent estimator using the Binomial convolver.
  - curvatureBC: curvature estimator using the Binomial convolver.
  - curvatureMCMS: curvature estimator using the maximal segments cover  (to be updated for current DGtal version).
  - estimatorComparator: program to perform comparison of local quantity estimators (to be updated for current DGtal version).
  - vol2normalField: compute the normal vector field of a given vol file .

- *shapeGenerator*:
  - shapeGenerator: generate multigrid shape
  - contourGenerator: generate multigrid shape contours


- *visualization*:
  - 3dVolViewer: volume file (.vol and .pgm3d) viewer with QGLViewer.
  - displayContours: display discrete contours from various format (.fc (freemanchain), .sdp).
  - meshViewer: display 3D mesh from OFS or OFF format.

- *volumetric*:
  - 3dVolMarchingCubes: marching cubes form a Vol file
  - homotopicThinning3D: ultimate skeleton from vol file

- *volumetric:
  - volAddBorder: add a 1 voxel boundary with value 0 to a vol file.
  - volCComponentCounter: a simple program to count the number of connected components in a 3D image.
  - volSubSample: sub sample a vol file (division by 2 in each direction).
<|MERGE_RESOLUTION|>--- conflicted
+++ resolved
@@ -1,20 +1,19 @@
 # DGtalTools 0.9.2
 
-<<<<<<< HEAD
-- *visualisation*:
-  - 3dSDPViewer: add the possibility to display a set of point by using
-    different sphere sizes (specified in the input sdp file) (B. Kerautret).
-
-
-
-# DGtalTools 0.9.1
-=======
 - *global*:
   - fix uses of temporaries when ConstAlias is needed.
     (Roland Denis, [#253](https://github.com/DGtal-team/DGtalTools/pull/253))
 
+- *visualisation*:
+  - 3dSDPViewer: add the possibility to display a set of point by using
+    different sphere sizes (specified in the input sdp file) (B. Kerautret).
+   (Bertrand Kerautret, [#252](https://github.com/DGtal-team/DGtalTools/pull/252))
+
 # DGtalTools 0.9.1 
->>>>>>> 41196dda
+
+
+
+# DGtalTools 0.9.1
 
 - *converters*:
   - img2freeman: new option to sort the resulting contours by increasing size
