# DGtalTools 1.1

- *global*
  -  Fix issue of link with boost program option.  (Bertrand Kerautret
    [#356](https://github.com/DGtal-team/DGtalTools/pull/356))
  - set cmake  based CPP11 check instead the manual DGtal check. (Bertrand
    Kerautret [#364](https://github.com/DGtal-team/DGtalTools/pull/364))

- *volumetric*
  - fix ld boost program options macos warnings.
    Kerautret [#366](https://github.com/DGtal-team/DGtalTools/pull/366))    
  - Passing argument by const reference in (min|max|mean)Val of volSubSample.
    (Roland Denis, [#359](https://github.com/DGtal-team/DGtalTools/pull/359/files))
  - Using SourceForge to download doxygen sources during Travis CI jobs.
    (Roland Denis [#360](https://github.com/DGtal-team/DGtalTools/pull/360))
  - Fix a wrong error message that appears when using the tool (wrong IO error)
    (Bertrand Kerautret
    [#368](https://github.com/DGtal-team/DGtalTools/pull/368))

- *converters*
<<<<<<< HEAD
  - itk2vol: change type of threshold parameter in order to be able to
    convert ITK images of type double, it also adds a new option to mask the
    source image using another image.  (Bertrand Kerautret, -
    [#367](https://github.com/DGtal-team/DGtalTools/pull/367))

  - 3dVolMarchingCubes improved using new Shortcuts helpers.
    (Bertrand Kerautret
=======
  - volBoundary2obj improved using new Shortcuts helpers.
    (Bertrand Kerautret 
>>>>>>> 77abb434
    [#370](https://github.com/DGtal-team/DGtalTools/pull/370))

# DGtalTools 1.0

- *generators*
  - 3dParametricCurveDigitizer - a tool for digitization of 3D parametric curves (Kacper Pluta,
    [#341](https://github.com/DGtal-team/DGtalTools/pull/341))

- *global*
    - Continuous integration AppVeyor fix.
      (Bertrand Kerautret, [#337](https://github.com/DGtal-team/DGtalTools/pull/337)).
    - Fix PointVector implicit conversion (in link to DGtal PR #1345)
      (Bertrand Kerautret and David Coeurjolly
      [#347](https://github.com/DGtal-team/DGtalTools/pull/347))
    - Fix Documentation nightly update on github website.
      (Bertrand Kerautret
      [#348](https://github.com/DGtal-team/DGtalTools/pull/348))
    - CMake exposes boost static option.
      (Bertrand Kerautret
      [#351](https://github.com/DGtal-team/DGtalTools/pull/351))
    - Fix compilation and execution with Visual Studio for volSurfaceRegularization.
      (Raphael Lenain
      [#353](https://github.com/DGtal-team/DGtalTools/pull/353))
      
- *volumetric*
    - New tool to fill the interior of a voxel set (volFillInterior).
      (David  Coeurjolly,[#343](https://github.com/DGtal-team/DGtalTools/pull/334)).
    - Update Critical Kernels thinning using VoxelComplex, following
      [recent changes in DGtal](https://github.com/DGtal-team/DGtal/pull/1369).
      (Pablo Hernandez, [#345](https://github.com/DGtal-team/DGtalTools/pull/345))

- *estimators*
    - New option for 3dCurveTangentEstimator which allows to detect the principal curve direction
      (Kacper Pluta, [#342](https://github.com/DGtal-team/DGtalTools/pull/342))


# DGtalTools 0.9.4

- *converters*
   - mesh2vol: add option to add margin in the generated volume
     (to better extract the surfel boudary near domain limits).  
     (Bertrand Kerautret, [#322](https://github.com/DGtal-team/DGtalTools/pull/322))
   - vol2vox/vox2vol: tools to convert vol file to a MagicaVoxel VOX file and
   conversly. (David  Coeurjolly,
   [#314](https://github.com/DGtal-team/DGtalTools/pull/314))
   - volAddNoise moved to ```volumetric/```. (David  Coeurjolly,
   [#300](https://github.com/DGtal-team/DGtalTools/pull/300))
   - segfault fix in volBoundary2obj (David Coeurjolly,
   [#317](https://github.com/DGtal-team/DGtalTools/pull/317))
   - Fix the bad surfel display of volBoundary2obj (issue #320)
   (Bertrand Kerautret, [#321](https://github.com/DGtal-team/DGtalTools/pull/321))

- *volumetric*
   - new option to volAddNoise to extract the largest 6-connected
   component. (David  Coeurjolly,
   [#300](https://github.com/DGtal-team/DGtalTools/pull/300))
   - new option to 3dVolMarchingCubes to add some Kanungo noise to the
   input vol file. (David  Coeurjolly,
   [#300](https://github.com/DGtal-team/DGtalTools/pull/300))
   - Add thinning based of Critical Kernels using VoxelComplex.
   Based on [DGtal PR 1147](https://github.com/DGtal-team/DGtal/pull/1147)
   (Pablo Hernandez, [#311](https://github.com/DGtal-team/DGtalTools/pull/311))

- *visualisation*:
  - New tool for mesh voxelization from a mesh in input (.off)
    to a volumetric output (vol, pgm3d)
    (Monir Hadji, [#279](https://github.com/DGtal-team/DGtalTools/pull/279)
  - 2dCompImage : Computes and displays image comparisons (squared and absolute
    differences)
    (Bertrand Kerautret, [#313](https://github.com/DGtal-team/DGtalTools/pull/313))
  - Improve visualisation tools (vol2heightfield, vol2obj, vol2raw, vol2sdp,
    vol2slice,volBoundary2obj,3dImageViewer, 3dVolViewer, sliceViewer, Viewer3DImage)
    allowing to read longvol including rescaling. (Bertrand Kerautret,
    [#296](https://github.com/DGtal-team/DGtalTools/pull/296))
  - Add an option to filter vector displayed in 3dSDPViewer.
   (Bertrand Kerautret, [#297](https://github.com/DGtal-team/DGtalTools/pull/297))

  - meshViewer: add an option to set the ambient light source.
    (Bertrand Kerautret, [#303](https://github.com/DGtal-team/DGtalTools/pull/303))
  - 3dSDPViewer: new option to display vector field as unit vectors.
    (Bertrand Kerautret, [#301](https://github.com/DGtal-team/DGtalTools/pull/304))

- *converters*:
  - sdp2vol: add the automatic set of the domain according to the
    bouding box of the set of points.    (Bertrand Kerautret,
    [#305](https://github.com/DGtal-team/DGtalTools/pull/305))



- *global*:
  - Fix travis Doxygen compilation for non Documention mode.
    (Bertrand Kerautret, [#314](https://github.com/DGtal-team/DGtalTools/pull/314))
  - Fix travis with boost installation which now use std package.
    (Bertrand Kerautret, [#310](https://github.com/DGtal-team/DGtalTools/pull/310))
  - Fix for the last QGLViewer version (2.7).
    (Bertrand Kerautret, [#308](https://github.com/DGtal-team/DGtalTools/pull/308))


# DGtalTools 0.9.3

- *global*:
   - Various fixes to enable the new Version3 (compressed) Vol/Longvol files.
     (David Coeurjolly, [#287](https://github.com/DGtal-team/DGtalTools/pull/287))
   - Fix Appveyor continuous integration with zlib installation and boost fix.
     (Bertrand Kerautret, [#289](https://github.com/DGtal-team/DGtalTools/pull/289))

- *imageProcessing*:
   - Creates imageProcessing directory. Add tools for doing image restoration
     and inpainting with Ambrosio-Tortorelli functional and discrete calculus.
     (Jacques-Olivier Lachaud, Marion Foare
     [#280](https://github.com/DGtal-team/DGtalTools/pull/280))

- *converters*:
   - fix tool itk2vol which was not able to read and convert int type image.
     (Bertrand Kerautret, [#276](https://github.com/DGtal-team/DGtalTools/pull/271))
   - add a CLOSURE export mode in volBoundary2obj. Default mode has been changed
     to "BDRY"
     (David Coeurjolly, [#281](https://github.com/DGtal-team/DGtalTools/pull/281))

- *visualisation*:
   - Add SnapShot option for meshViewer and 3dVolViewer
     (useful to get visualisation without interaction like for scripting and/or
     online demonstration). It also contains a new option to display a mesh in
     3DvolViewer.
     (Bertrand Kerautret, [#282](https://github.com/DGtal-team/DGtalTools/pull/282))
   - Add an option to display vector fields in displayContours
     (Bertrand Kerautret, [#290](https://github.com/DGtal-team/DGtalTools/pull/290))

- *estimators*:
    - 2dlocalEstimators: add an option to export the generated contour.
     (Bertrand Kerautret, [#285](https://github.com/DGtal-team/DGtalTools/pull/285))
    - tangentBC: add an option to read sdp points as input.
     (Bertrand Kerautret, [#285](https://github.com/DGtal-team/DGtalTools/pull/288))
    - volSurfaceRegularization: a tool to compute a regularized quadrangulation from
     from a digital surface.
     (Pierre Gueth, David Coeurjolly, [#306](https://github.com/DGtal-team/DGtalTools/pull/306))


# DGtalTools 0.9.2

- *global*:
  - fix wrong Khalimsky space initialization in Freeman2Img.
    (Roland Denis, [#271](https://github.com/DGtal-team/DGtalTools/pull/271))
  - doxygen documentation added for all tools. (David Coeurjolly, Bertrand Kerautret, [#258](https://github.com/DGtal-team/DGtalTools/pull/258))
  - fix uses of temporaries when ConstAlias is needed.
    (Roland Denis, [#253](https://github.com/DGtal-team/DGtalTools/pull/253))
  - renaming of the shapeGenerator folder to generators (David Coeurjolly, [#268](https://github.com/DGtal-team/DGtalTools/pull/268)))

- *visualisation*:
 - meshViewer: add a key to display mesh information about number of
    vertex/faces.
    (Bertrand Kerautret,
    [#273](https://github.com/DGtal-team/DGtalTools/pull/272))

  - 3dSDPViewer: fix the mesh display which was not given with their original
   colors. (Bertrand Kerautret,
   [#272](https://github.com/DGtal-team/DGtalTools/pull/272))

  - 3dSDPViewer: add the possibility to display a set of point by using
    different sphere sizes (specified in the input sdp file).
    (Bertrand Kerautret,
    [#252](https://github.com/DGtal-team/DGtalTools/pull/252))
  - sliceViewer: fix bug when imported image domain doesn't contain (0,0,0) point.
    (Roland Denis, [#256](https://github.com/DGtal-team/DGtalTools/pull/256))
  - 3dSDPViewer: add an option to display on screen the selected voxel.
    (Bertrand Kerautret,
    [#257](https://github.com/DGtal-team/DGtalTools/pull/257))


- *volumetric*:
  - fix reading options bug in volCComponentCounter and sdp2vol.
    (Bertrand Kerautret,
    [#254](https://github.com/DGtal-team/DGtalTools/pull/254))

# DGtalTools 0.9.1

- *converters*:
  - img2freeman: new option to sort the resulting contours by increasing size
    (B. Kerautret).

- *visualisation*:
  - meshViewer: new possibility to display a vector field from a simple sdp
    file (B. Kerautret).

  - 3dImplicitSurfaceExtractorByThickening: a tool to visualize 3d
    polynomial implicit surface defined as some f(x,y,z)=0. Its
    principle is to thickened the set {f=0} as {|f|<=e}, to extract an
    associated cubical complex, then to collapse it to capture the
    correct topology of {f=0}. Afterwards, the complex is projected
    onto f=0 with Newton's method. (J.-O. Lachaud)

  - 3dImplicitSurfaceExtractorBy4DExtension: a tool to visualize 3d
    polynomial implicit surface defined as some f(x,y,z)=0. Its
    principle is to extend f as a 4D function F(x,y,z,t)=0 (for
    instance F=f-|nabla f|t). This 4d hypersurface is easier to
    detect. It is transformed into 4D cubical complex, that is then
    collapsed to capture the correct topology of {f=0}. Afterwards,
    the complex is projected in 3D onto f=0 with Newton's
    method. (J.-O. Lachaud)

- *converters*:
  - homotopicThinning3D: the fixed points can be set from a file. (B. Kerautret)



# DGtalTools 0.9

- *global*:
  - Qt prog can now handle Qt5

- *visualisation*:
  - meshViewer: fix to display mesh with colored faces (.off with colors).
  - 3dCurvatureViewer/Noise: can now be used without QGLViewer if
    exporting data.
  - 3dCurvatureViewer/Noise:
    - can now be used without QGLViewer if exporting data
      (Jérémy Levallois).
    -  can now export II based normal vector field (Jérémy
      Levallois, David Coeurjolly).
  - 3dImageViewer: now display the current moving axis which was selected
	and display the slice numbers (can be disabled by key M).
  - sliceViewer: fix the bug when displaying vol with non 0 origin point.
  - itk2vol: convert any image of itk format (mhd, mha, ...) to vol
	(available with the itk option in DGtal).
  - sliceViewer: can now display 3d image with predefined color map (hue,
	gradient).

- *volumetric*:
  - volIntensityScale: a simple tool to apply a linear scale of the
    intensity given in a volumetric file.

- *converters*:
  - vol2heightfield: a new tool to transform volumetric file into 2D
    heightmap.
  - heightfield2vol: a new tool to transform 2D heightmap into volumetric
    file.
  - imgAddNoise: a new tool to add noise (Kanungo's) to a binary 2D object
  - volAddNoise: a new tool to add noise (Kanungo's) to a binary 3D object
  - heightfield2shading: a new tool to render a 2D heightfield image into
    a shading one.
  - mesh2heightfield:  new tool to convert a mesh file into a 2D heightmap
    (from a normal direction N and from a starting point P).
  - freeman2img: (extended from previous freeman2pgm) fix options issues.


- *estimators*:
  - 3dCurveTangentEstimator: a simple tool to estimate and visualize the tangent to a set of points approaching a 3D curve.
    Two estimators are implemented, one based on digital Voronoi Covariance Measure, the other based on 3D lambda-MST.

# DGtalTools 0.8

- *visualisation*:
  - 3dCompSurfelData: a tool to compare generic surfel data informations given from two data files.
  - 3dCurvatureViewer: can now display curvature on multiple connected components and can apply image re sampling for anisotropic grid.
  - 3dDisplaySurfelData: display surfel data from SDP file with color attributes given as scalar interpreted as color.
  - 3dHeightMapViewer: display a 2D image as heightmap by using QGLviewer.
  - 3dSDPViewer: basic display of a sequence of 3d points (as voxel or sphere) and vectors by using QGLviewer.
  - 3dVolBoundaryViewer: a simple viewer of the boundary of an object defined by thresholding a vol file.
  - sliceViewer: a new 2D and 3D slice viewer from 3D volumic files ( pgm3d, vol, longvol, and DICOM with ITK).

- *converters*:
  - freeman2pgm: transform one or several freeman chains into a pgm file by filling their interior areas and renamed into freeman2img.
  - pgm2freeman: renamed to pgm2img.
  - vol2off: tool removed, see 3dVolMarchingCubes for the same tool.
  - volBoundary2obj: a simple tool to export the boundary of a an	object in a volumetric file to OBJ

- *estimators*:
  - curvatureScaleSpaceBCC: a tool to display the curvature scale space of a given contour with the Binomial Convolver Curvature Estimator.
  - eulerCharacteristic: bruteforce tool to extract (volumetric) Euler characteristic from volumetric binary object.
  - generic3dNormalEstimators: Computes a normal vector field over a digitized 3D implicit surface for several estimators (II|VCM|Trivial|True).

- *volumetric*:
  - 3dVolMarchingCubes: speed-up by factor 10 simply by replacing the set predicate used in computations.
  - volCrop: crop an 3D vol image from to points.
  - volReSample: apply a basic  re sampling of a 3D volumetric image (.vol, .longvol, .pgm3d)  with a given grid size.
  - volSegment: Segment volumetric file from a simple threshold which can be set automatically from the Otsu's variance based estimation.
  - volTrValues: a basic tool to transform the voxel values from an input/output set.


# DGtalTools 0.7

- *converters*:
  - convertVol: a simple generic volume image converters (can process actually pgm3d, vol, longvol, raw (for writing)).
  - vol2sdp: a simple tools to extract digital points from 3d vol files.
  - vol2off: extract dual surface of a digital object (equiv. Marching Cubes)
  - vol2obj: convert a volume file into OBJ format (all voxels belonging to threshold interval)
  - vol2slice: tool to extract all slices from 3d volumic images.
  - slice2vol: tool to merge slices into one 3d volumic file.
  - sdp2vol: a simple tool to create a 3d vol image from 3d digital points.
  - longvol2vol: convert longvol to vol file using different conversion policies.
  - dicom2vol: convert dicom images into 3d volumic file (need itk option in DGtal).
  - pgm2freeman: add new possibility to set automatically a threshold from the otsu algorithm.
  - HDF52vol: convert HDF5 to vol file format.
  - raw2HDF5: convert raw image to HDF5.

- *volumetric*:
  - homotopicThinning3D exploits now the GenericReader class and is no more limited to vol format.
  - volFlip: tool to flip all volume slice images according a given dimension.
  - volImageMetrics: apply basic measures from two volumetric images:  RMSE and PSNR.
  - volShapeMetrics: Apply shape measures for comparing two volumetric images A and B (shape defined from thresholds):
    - Measures from voxel partition (true/false+-, precision recall, f-measure)
    - Measures bases on euclidean distance between the two Shape A and B.

- *estimators*:
  - 2dLocalEstimators: Improvement of 2dLocalEstimators + possibility to compare with noised data.
  - 3dLocalEstimators: Adding possibility to compare curvature (mean, gaussian and principal curvatures)
     with Integral Invariant and Monge via Jet Fitting + possibility to compare with noised data.

- *volumetric*:
  - volTools directory moved into volumetric.

- *visualisation*:
  - 3dCurveViewer: A tool for visualizing the tangential cover of 3d curves.
  - 3dVolViewer: new option to limit the number of displayed voxels (can open dicom format if WITH_ITK is set to true).
  - 3dImageViewer: new tool to display slice image with interactive translatations or rotations (can open dicom format  if WITH_ITK is set to true).
  - patternTriangulation: a new tool that draws with Board2D the convex hull, the closest-point Delaunay triangulation or the farthest-point Delaunay triangulation of a pattern.
  - 3dCurvatureViewer: Now allow to draw principal curvature directions on objets.
  - 3dCurvatureViewerNoise: Same as 3dCurvatureViewer, but allow to add some noise to objects.


- *distanceTransform*:
  - LUTBasedNSDistanceTransform: Compute the 2D translated neighborhood-sequence distance transform of a binary image.
  - CumulativeSequenceTest and RationalBeattySequenceTest: tests from LUTBasedNSDistanceTransform.

# DGtalTools 0.6

- *estimators*:
  - 2dLocalEstimators: program to compare local curvature/tangent estimators on implicit shapes:
    - Maximal DSS based estimators
    - Maximal DCA based estimators
    - Binomial convolver based estimators
    - Integral Invariants based estimators
  -3dLocalEstimators: program to compare  3D local curvature (mean or gaussian) estimators on 3D implicit shapes.

- *visualisation*:
  - 3dCurvatureViewer: computes and displays mean or gaussian curvature of vol binary shapes.
   - Various updates for 0.6 DGtal compatibility.




# DGtalTools 0.1

- *converters*: utilities to convert various simple file formats:
  - freeman2sdp: convert freeman chain towards a Sequence of Discrete Points.
  - pgm2freeman: to extract a freeman chain contour from a grayscale image.
  - raw2vol and vol2raw: transform 3D volumes files from (resp. to) raw to vol.
  - ofs2off: convert OFS mesh format towards a OFF variant.

- *estimators*:
  - lengthEstimator: program to generate multigrid analysis of length estimators.
  - tangentBC: tangent estimator using the Binomial convolver.
  - curvatureBC: curvature estimator using the Binomial convolver.
  - curvatureMCMS: curvature estimator using the maximal segments cover  (to be updated for current DGtal version).
  - estimatorComparator: program to perform comparison of local quantity estimators (to be updated for current DGtal version).
  - vol2normalField: compute the normal vector field of a given vol file .

- *shapeGenerator*:
  - shapeGenerator: generate multigrid shape
  - contourGenerator: generate multigrid shape contours


- *visualization*:
  - 3dVolViewer: volume file (.vol and .pgm3d) viewer with QGLViewer.
  - displayContours: display discrete contours from various format (.fc (freemanchain), .sdp).
  - meshViewer: display 3D mesh from OFS or OFF format.

- *volumetric*:
  - 3dVolMarchingCubes: marching cubes form a Vol file
  - homotopicThinning3D: ultimate skeleton from vol file

- *volumetric:
  - volAddBorder: add a 1 voxel boundary with value 0 to a vol file.
  - volCComponentCounter: a simple program to count the number of connected components in a 3D image.
  - volSubSample: sub sample a vol file (division by 2 in each direction).<|MERGE_RESOLUTION|>--- conflicted
+++ resolved
@@ -18,19 +18,10 @@
     [#368](https://github.com/DGtal-team/DGtalTools/pull/368))
 
 - *converters*
-<<<<<<< HEAD
-  - itk2vol: change type of threshold parameter in order to be able to
-    convert ITK images of type double, it also adds a new option to mask the
-    source image using another image.  (Bertrand Kerautret, -
-    [#367](https://github.com/DGtal-team/DGtalTools/pull/367))
-
-  - 3dVolMarchingCubes improved using new Shortcuts helpers.
-    (Bertrand Kerautret
-=======
   - volBoundary2obj improved using new Shortcuts helpers.
     (Bertrand Kerautret 
->>>>>>> 77abb434
     [#370](https://github.com/DGtal-team/DGtalTools/pull/370))
+
 
 # DGtalTools 1.0
 
