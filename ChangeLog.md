--- conflicted
+++ resolved
@@ -3,15 +3,12 @@
 - *global*
   -  Fix issue of link with boost program option.  (Bertrand Kerautret
     [#356](https://github.com/DGtal-team/DGtalTools/pull/356))
-<<<<<<< HEAD
 
 - *volumetric:
   - Passing argument by const reference in (min|max|mean)Val of volSubSample.
     (Roland Denis, [#359](https://github.com/DGtal-team/DGtalTools/pull/359/files))
-=======
   - Using SourceForge to download doxygen sources during Travis CI jobs.
     (Roland Denis [#360](https://github.com/DGtal-team/DGtalTools/pull/360))
->>>>>>> a566a1c1
 
 # DGtalTools 1.0
 
