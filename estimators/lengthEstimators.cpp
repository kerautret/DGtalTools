/**
 *  This program is free software: you can redistribute it and/or modify
 *  it under the terms of the GNU Lesser General Public License as
 *  published by the Free Software Foundation, either version 3 of the
 *  License, or  (at your option) any later version.
 *
 *  This program is distributed in the hope that it will be useful,
 *  but WITHOUT ANY WARRANTY; without even the implied warranty of
 *  MERCHANTABILITY or FITNESS FOR A PARTICULAR PURPOSE.  See the
 *  GNU General Public License for more details.
 *
 *  You should have received a copy of the GNU General Public License
 *  along with this program.  If not, see <http://www.gnu.org/licenses/>.
 *
 **/
/**
 * @file LengthEstimator.cpp
 * @ingroup Tools
 * @author Tristan Roussillon (\c tristan.roussillon@liris.cnrs.fr ) 
 * @author David Coeurjolly (\c david.coeurjolly@liris.cnrs.fr ) 
 * Laboratoire d'InfoRmatique en Image et Systèmes d'information - LIRIS (CNRS, UMR 5205), CNRS,
 * France
 *
 *
 * @date 2011/07/07
 *
 * DGtal tool for length estimations on implicit shapes
 *
 * This file is part of the DGtal library.
 */

///////////////////////////////////////////////////////////////////////////////
#include <cmath>
#include <iostream>
#include <iomanip>
#include <vector>
#include <string>

#include "CLI11.hpp"

#include "DGtal/base/Common.h"
#include "DGtal/base/Clock.h"

//space / domain
#include "DGtal/kernel/SpaceND.h"
#include "DGtal/kernel/domains/HyperRectDomain.h"
#include "DGtal/topology/KhalimskySpaceND.h"

//shape and digitizer
#include "DGtal/shapes/ShapeFactory.h"
#include "DGtal/shapes/Shapes.h"
#include "DGtal/helpers/StdDefs.h"
#include "DGtal/topology/helpers/Surfaces.h"

#include "DGtal/shapes/GaussDigitizer.h"
#include "DGtal/geometry/curves/GridCurve.h"

//estimators
#include "DGtal/geometry/curves/estimation/TrueLocalEstimatorOnPoints.h"
#include "DGtal/geometry/curves/estimation/TrueGlobalEstimatorOnPoints.h"
#include "DGtal/geometry/curves/estimation/ParametricShapeArcLengthFunctor.h"

#include "DGtal/geometry/curves/estimation/L1LengthEstimator.h"
#include "DGtal/geometry/curves/estimation/BLUELocalLengthEstimator.h"
#include "DGtal/geometry/curves/estimation/RosenProffittLocalLengthEstimator.h"
#include "DGtal/geometry/curves/estimation/MLPLengthEstimator.h"
#include "DGtal/geometry/curves/estimation/FPLengthEstimator.h"
#include "DGtal/geometry/curves/estimation/DSSLengthEstimator.h"

using namespace DGtal;



/**
 @page lengthEstimators lengthEstimators
 
 @brief Generates multigrid length estimations of paramteric shapes using DGtal library.

It will output length estimations (and timings) using several algorithms for decreasing grid steps.

@b Usage: 	LengthEstimators [options] --shape <shapeName>



 @b Allowed @b options @b are : 
 @code
  -h,--help                             Print this help message and exit
  -l,--list                             List all available shapes
  -s,--shape TEXT                       Shape name
  -R,--radius FLOAT                     Radius of the shape
  -A,--axis1 FLOAT                      Half big axis of the shape (ellipse)
  -a,--axis2 FLOAT                      Half small axis of the shape (ellipse)
  -r,--smallradius FLOAT=5              Small radius of the shape (default 5)
  -v,--varsmallradius FLOAT=5           Variable small radius of the shape (default 5)
  -k UINT=3                             Number of branches or corners the shape (default 3)
  --phi FLOAT=0                         Phase of the shape (in radian, default 0.0)
  -w,--width FLOAT=10                   Width of the shape (default 10.0)
  -p,--power FLOAT=2                    Power of the metric (default 2.0)
  --hMin FLOAT=0.0001                   Minimum value for the grid step h (double, default 0.0001)
  --steps INT=32                        Number of multigrid steps between 1 and hMin (integer, default 32)

 @endcode

 The list of 2D shape are :
  -ball	Ball for the Euclidean metric.
       	Required parameter(s): --radius [-R]
  - square	square (no signature).
    Required parameter(s): --width [-w]
  - lpball	Ball for the l_power metric (no signature).
    Required parameter(s): --radius [-R], --power [-p]
  - flower	Flower with k petals.
    Required parameter(s): --radius [-R], --varsmallradius [-v], --k [-k], --phi
  - ngon	Regular k-gon.
    Required parameter(s): --radius [-R], --k [-k], --phi 
  - accflower	Accelerated Flower with k petals.
    Required parameter(s): --radius [-R], --varsmallradius [-v], --k [-k], --phi
  - ellipse	Ellipse.
    Required parameter(s): --axis1 [-A], --axis2 [-a], --phi 

 @b Example: 

Application of the multigrid length estimation on a flower shape with 5 petals and maximal radius 20 and min 5: 
@code
$ lengthEstimators -s flower -k 5 -R 20 -r 5 --steps 256 > length.dat 
@endcode

You can display using gnuplot:

@code
$ gnuplot 
gnuplot> plot [0:][-0.5: 90] 'length.dat' using 1:(($7-$3)*($7-$3)) w l title "squared error length estimation using DSS", 'length.dat' using 1:(($8-$3)*($8-$3)) w l title "squared error length estimation using MLP", 'length.dat' using 1:(($9-$3)*($9-$3)) w l title "squared error length estimation using FP" linewidth 2
@endcode



 You should obtain such a result:
 @image html resLengthEstimators.png "Resulting visualization."
 
 @see
 @ref lengthEstimators.cpp

 */


/**
 * Global vectors to describe the available shapes and their
 * parameters.
 */
std::vector<std::string> shapes2D;
std::vector<std::string> shapesDesc;
std::vector<std::string> shapesParam1;
std::vector<std::string> shapesParam2;
std::vector<std::string> shapesParam3;
std::vector<std::string> shapesParam4;


/** 
 * Create the static list of shapes.
 * 
 */
void createList()
{
  shapes2D.push_back("ball");
  shapesDesc.push_back("Ball for the Euclidean metric.");
  shapesParam1.push_back("--radius [-R]");
  shapesParam2.push_back("");
  shapesParam3.push_back("");
  shapesParam4.push_back("");
 
  shapes2D.push_back("square");
  shapesDesc.push_back("square (no signature).");
  shapesParam1.push_back("--width [-w]");
  shapesParam2.push_back("");
  shapesParam3.push_back("");
  shapesParam4.push_back("");

  shapes2D.push_back("lpball");
  shapesDesc.push_back("Ball for the l_power metric (no signature).");
  shapesParam1.push_back("--radius [-R],");
  shapesParam2.push_back("--power [-p]");
  shapesParam3.push_back("");
  shapesParam4.push_back("");

  shapes2D.push_back("flower");
  shapesDesc.push_back("Flower with k petals.");
  shapesParam1.push_back("--radius [-R],");
  shapesParam2.push_back("--varsmallradius [-v],");
  shapesParam3.push_back("--k [-k],");
  shapesParam4.push_back("--phi");

  shapes2D.push_back("ngon");
  shapesDesc.push_back("Regular k-gon.");
  shapesParam1.push_back("--radius [-R],");
  shapesParam2.push_back("--k [-k],");
  shapesParam3.push_back("--phi");
  shapesParam4.push_back("");
 
  shapes2D.push_back("accflower");
  shapesDesc.push_back("Accelerated Flower with k petals.");
  shapesParam1.push_back("--radius [-R],");
  shapesParam2.push_back("--varsmallradius [-v],");
  shapesParam3.push_back("--k [-k],");
  shapesParam4.push_back("--phi");

  shapes2D.push_back("ellipse");
  shapesDesc.push_back("Ellipse.");
  shapesParam1.push_back("--axis1 [-A],");
  shapesParam2.push_back("--axis2 [-a],");
  shapesParam3.push_back("--phi");
  shapesParam4.push_back("");
 

}

/** 
 * Display the shape list with parameters.
 * 
 */
void displayList()
{
  trace.emphase()<<"2D Shapes:"<<std::endl;
  for(unsigned int i=0; i<shapes2D.size(); ++i)
    trace.info()<<"\t"<<shapes2D[i]<<"\t"
    << shapesDesc[i]<<std::endl
    << "\t\tRequired parameter(s): "
    << shapesParam1[i]<<" "
    << shapesParam2[i]<<" "
    << shapesParam3[i]<<" "
    << shapesParam4[i]<<std::endl;
  
}


/** 
 * Check if a given shape is available. If not, we exist with an error.
 * If it is, we return the corresponding index in the global vectors.
 * 
 * @param shapeName name of the shape to search.
 * 
 * @return index of the shape in the shape vectors.
 */
unsigned int checkAndRetrunIndex(const std::string &shapeName)
{
  unsigned int pos=0;

  while ((pos < shapes2D.size()) && (shapes2D[pos] != shapeName))
    pos++;

  if (pos == shapes2D.size())
    {
      trace.error() << "The specified shape has not found.";
      trace.info()<<std::endl;
      exit(1);
    }

  return pos;
}

/** 
 * Missing parameter error message.
 * 
 * @param param 
 */
void missingParam(std::string param)
{
  trace.error() <<" Parameter: "<<param<<" is required..";
  trace.info()<<std::endl;
  exit(1);
}
///////////////////////////////////////////////////////////////////////////////

template <typename Shape, typename Space>
bool
lengthEstimators( const std::string & /*name*/,
      Shape & aShape, 
      double h )
{
  // Types
  typedef typename Space::Point Point;
  typedef typename Space::Vector Vector;
  typedef typename Space::Integer Integer;
  typedef HyperRectDomain<Space> Domain;
  typedef KhalimskySpaceND<Space::dimension,Integer> KSpace;
  typedef typename KSpace::SCell SCell;
  typedef typename GridCurve<KSpace>::PointsRange PointsRange;
  typedef typename GridCurve<KSpace>::ArrowsRange ArrowsRange;

  // Digitizer
  GaussDigitizer<Space,Shape> dig;
  dig.attach( aShape ); // attaches the shape.
  Vector vlow(-1,-1); Vector vup(1,1);
  dig.init( aShape.getLowerBound()+vlow, aShape.getUpperBound()+vup, h ); 
  Domain domain = dig.getDomain();

  // Create cellular space
  KSpace K;
  bool ok = K.init( dig.getLowerBound(), dig.getUpperBound(), true );
  if ( ! ok )
  {
    std::cerr << "[lengthEstimators]"
    << " error in creating KSpace." << std::endl;
    return false;
  }
  try
  {
    // Extracts shape boundary
    SurfelAdjacency<KSpace::dimension> SAdj( true );
    SCell bel = Surfaces<KSpace>::findABel( K, dig, 10000 );
    // Getting the consecutive surfels of the 2D boundary
    std::vector<Point> points;
    Surfaces<KSpace>::track2DBoundaryPoints( points, K, SAdj, dig, bel );
    // Create GridCurve
    GridCurve<KSpace> gridcurve;
    gridcurve.initFromVector( points );
    // Ranges
    ArrowsRange ra = gridcurve.getArrowsRange(); 
    PointsRange rp = gridcurve.getPointsRange(); 

    // Estimations
    typedef typename PointsRange::ConstIterator ConstIteratorOnPoints; 
    typedef ParametricShapeArcLengthFunctor< Shape > Length;
    TrueGlobalEstimatorOnPoints< ConstIteratorOnPoints, Shape, Length  >  trueLengthEstimator;
    trueLengthEstimator.attach( aShape );

    L1LengthEstimator< typename PointsRange::ConstCirculator > l1length;
    DSSLengthEstimator< typename PointsRange::ConstCirculator > DSSlength;
    MLPLengthEstimator< typename PointsRange::ConstCirculator > MLPlength;
    FPLengthEstimator< typename PointsRange::ConstCirculator > FPlength;
    BLUELocalLengthEstimator< typename ArrowsRange::ConstCirculator > BLUElength;
    RosenProffittLocalLengthEstimator< typename ArrowsRange::ConstCirculator > RosenProffittlength;

    // Output
    double trueValue = trueLengthEstimator.eval();
    double l1, blue, rosen,dss,mlp,fp;
    double Tl1, Tblue, Trosen,Tdss,Tmlp,Tfp;
    
    Clock c;

    //Length evaluation & timing
    c.startClock();
    l1 = l1length.eval( rp.c(), rp.c(), h );
    Tl1 = c.stopClock();

    c.startClock();
    blue = BLUElength.eval( ra.c(), ra.c(), h );
    Tblue = c.stopClock();

    c.startClock();
    rosen = RosenProffittlength.eval( ra.c(), ra.c(), h );
    Trosen = c.stopClock();

    c.startClock();
    dss = DSSlength.eval( rp.c(), rp.c(), h );
    Tdss = c.stopClock();

    c.startClock();
    mlp = MLPlength.eval( rp.c(), rp.c(), h );
    Tmlp = c.stopClock();

    c.startClock();
    fp = FPlength.eval( rp.c(), rp.c(), h );
    Tfp = c.stopClock();

    std::cout << std::setprecision( 15 ) << h << " " << rp.size() << " " << trueValue 
    << " " << l1
    << " " << blue
    << " " << rosen
    << " " << dss
    << " " << mlp
    << " " << fp
    << " " << Tl1
    << " " << Tblue
    << " " << Trosen
    << " " << Tdss
    << " " << Tmlp
    << " " << Tfp
    << std::endl;
    return true;
  }
  catch ( InputException e )
  {
    std::cerr << "[lengthEstimators]"
     << " error in finding a bel." << std::endl;
    return false;
  }
}
///////////////////////////////////////////////////////////////////////////////

int main( int argc, char** argv )
{
<<<<<<< HEAD
  // parse command line CLI ----------------------------------------------
  CLI::App app;
  std::string shapeName;
  double hMin {0.0001};
  int nbSteps {32};
  double radius;
  double power {2.0};
  double smallradius {5};
  double varsmallradius {5};
  unsigned int k {3};
  double phi {0.0};
  double width {10.0};
  double axis1, axis2;

  app.description("Generates multigrid contours of 2d digital shapes using DGtal library.\n Typical use example:\n \t contourGenerator --shape <shapeName> [requiredParam] [otherOptions]\n");
  auto listOpt = app.add_flag("--list,-l","List all available shapes");
  auto shapeNameOpt = app.add_option("--shape,-s", shapeName, "Shape name");
  auto radiusOpt = app.add_option("--radius,-R", radius, "Radius of the shape" );
  auto axis1Opt = app.add_option("--axis1,-A", axis1, "Half big axis of the shape (ellipse)" );
  auto axis2Opt = app.add_option("--axis2,-a", axis2, "Half small axis of the shape (ellipse)" );
  auto smallradiusOpt = app.add_option("--smallradius,-r", smallradius, "Small radius of the shape (default 5)", true);
  auto varsmallradiusOpt = app.add_option("--varsmallradius,-v", varsmallradius, "Variable small radius of the shape (default 5)", true );
  auto kOpt = app.add_option("-k", k, "Number of branches or corners the shape (default 3)", true );
  auto phiOpt = app.add_option("--phi", phi, "Phase of the shape (in radian, default 0.0)", true );
  auto widthOpt = app.add_option("--width,-w", width, "Width of the shape (default 10.0)", true );
  auto powerOpt = app.add_option("--power,-p", power, "Power of the metric (default 2.0)", true );
  app.add_option("--hMin", hMin, "Minimum value for the grid step h (double, default 0.0001)", true );
  app.add_option("--steps", nbSteps, "Number of multigrid steps between 1 and hMin (integer, default 32)", true );
  
  app.get_formatter()->column_width(40);
  CLI11_PARSE(app, argc, argv);
  // END parse command line using CLI ----------------------------------------------
=======
  // parse command line ----------------------------------------------
  po::options_description general_opt("Allowed options are: ");
  general_opt.add_options()
    ("help,h", "display this message")
    ("shape,s", po::value<std::string>(), "Shape name")
    ("list,l", "List all available shapes")
    ("radius,R", po::value<double>(), "Radius of the shape" )
    ("axis1,A", po::value<double>(), "Half big axis of the shape (ellipse)" )
    ("axis2,a", po::value<double>(), "Half small axis of the shape (ellipse)" )
    ("smallradius,r", po::value<double>()->default_value(5), "Small radius of the shape" )
    ("varsmallradius,v", po::value<double>()->default_value(5), "Variable small radius of the shape" )
    ("k,k", po::value<unsigned int>()->default_value(3), "Number of branches or corners the shape" )
    ("phi", po::value<double>()->default_value(0.0), "Phase of the shape (in radian)" )
    ("width,w", po::value<double>()->default_value(10.0), "Width of the shape" )
    ("power,p",  po::value<double>()->default_value(2.0), "Power of the metric (double)" )
    ("hMin", po::value<double>()->default_value(0.0001), "Minimum value for the grid step h (double)" )
    ("steps", po::value<int>()->default_value(32), "Number of multigrid steps between 1 and hMin (integer)" );

  bool parseOK=true;
  po::variables_map vm;
  try
  {
    po::store(po::parse_command_line(argc, argv, general_opt), vm);
  }
  catch(const std::exception& ex)
  {
    parseOK=false;
    trace.info()<< "Error checking program options: "<< ex.what()<< std::endl;
  }
  po::notify(vm);
  if(!parseOK || vm.count("help")||argc<=1)
  {
    trace.info() << "Generate multigrid length estimations of paramteric shapes using DGtal library. It will output length estimations (and timings) using several algorithms for decreasing grid steps." << std::endl << "Basic usage: " << std::endl
    << "\tLengthEstimators [options] --shape <shapeName>" << std::endl
    << general_opt << "\n";
    return 0;
  }
>>>>>>> 721e450b

  //List creation
  createList();
  
<<<<<<< HEAD
  if ( listOpt->count() > 0 )
    {
      displayList();
      return 0;
    }

  //Parse options
  if(shapeNameOpt->count()==0) missingParam("--shape");
    
=======
  if (vm.count("list"))
  {
    displayList();
    return 0;
  }

  //Parse options
  if (!(vm.count("shape"))) missingParam("--shape");
  std::string shapeName = vm["shape"].as<std::string>();
  double hMin = vm["hMin"].as<double>();
  int nbSteps = vm["steps"].as<int>();

>>>>>>> 721e450b
  //We check that the shape is known
  unsigned int id = checkAndRetrunIndex(shapeName);


///////////////////////////////////
  std::cout << "#h nbPoints true-length L1 BLUE RosenProffit "
       << "DSS MLP FP Time-L1 Time-BLUE Time-RosenProffitt "
       << "Time-DSS Time-MLP Time-FP" << std::endl;
  std::cout << "# timings are given in msec." << std::endl;

  double h = 1; 
  double step = exp( log(hMin) / (double)nbSteps);
<<<<<<< HEAD
  while (h > hMin) {

    if (id ==0) ///ball
      {
        if (radiusOpt->count()==0) missingParam("--radius");
        
        Ball2D<Z2i::Space> ball(Z2i::Point(0,0), radius);
        
        lengthEstimators<Ball2D<Z2i::Space>,Z2i::Space>("ball",ball,h); 
      }
    else
      if (id ==1)
        {
          //if (widthOpt->count()==0) missingParam("--width");
          
          ImplicitHyperCube<Z2i::Space> object(Z2i::Point(0,0), width/2);
        
                trace.error()<< "Not available.";
                trace.info()<<std::endl;
        }
      else
        if (id ==2)
          {
            //if (powerOpt->count()==0) missingParam("--power");
            if (radiusOpt->count()==0) missingParam("--radius");
            
            ImplicitRoundedHyperCube<Z2i::Space> ball(Z2i::Point(0,0), radius, power);

                trace.error()<< "Not available.";
                trace.info()<<std::endl;
          }
        else
          if (id ==3)
            {
              //if (varsmallradiusOpt->count()==0) missingParam("--varsmallradius");
              if (radiusOpt->count()==0) missingParam("--radius");
              //if (kOpt->count()==0) missingParam("--k");
              //if (phiOpt->count()==0) missingParam("--phi");
              
              Flower2D<Z2i::Space> flower(Z2i::Point(0,0), radius, varsmallradius,k,phi);

              lengthEstimators<Flower2D<Z2i::Space>,Z2i::Space>("flower",flower,h); 
            }
    else
      if (id ==4)
        {
          if (radiusOpt->count()==0) missingParam("--radius");
          //if (kOpt->count()==0) missingParam("--k");
          //if (phiOpt->count()==0) missingParam("--phi");
          
          NGon2D<Z2i::Space> object(Z2i::Point(0,0), radius,k,phi);

          lengthEstimators<NGon2D<Z2i::Space>,Z2i::Space>("NGon",object,h); 

        }
      else
        if (id ==5)
          {
            //if (varsmallradiusOpt->count()==0) missingParam("--varsmallradius");
            if (radiusOpt->count()==0) missingParam("--radius");
            //if (kOpt->count()==0) missingParam("--k");
            //if (phiOpt->count()==0) missingParam("--phi");
                
            AccFlower2D<Z2i::Space> flower(Z2i::Point(0,0), radius, varsmallradius,k,phi);
            lengthEstimators<AccFlower2D<Z2i::Space>,Z2i::Space>("accFlower",flower,h); 

          } 
        else
          //if (id ==6)
          {
            if (axis1Opt->count()==0) missingParam("--axis1");
            if (axis2Opt->count()==0) missingParam("--axis2");
            //if (phiOpt->count()==0) missingParam("--phi");
            
            Ellipse2D<Z2i::Space> ell(Z2i::Point(0,0), axis1, axis2,phi);

            lengthEstimators<Ellipse2D<Z2i::Space>,Z2i::Space>("Ellipse",ell,h); 
=======
  while (h > hMin)
  {
    if (id == 0) ///ball
    {
      if (!(vm.count("radius"))) missingParam("--radius");
      double radius = vm["radius"].as<double>();

      Ball2D<Z2i::Space> ball(Z2i::Point(0,0), radius);

      lengthEstimators<Ball2D<Z2i::Space>,Z2i::Space>("ball",ball,h); 
    }
    else if (id == 1)
    {
      if (!(vm.count("width"))) missingParam("--width");
      double width = vm["width"].as<double>();

      ImplicitHyperCube<Z2i::Space> object(Z2i::Point(0,0), width/2);

      trace.error()<< "Not available.";
      trace.info()<<std::endl;
    }
    else if (id == 2)
    {
      if (!(vm.count("power"))) missingParam("--power");
      if (!(vm.count("radius"))) missingParam("--radius");
      double radius = vm["radius"].as<double>();
      double power = vm["power"].as<double>();

      ImplicitRoundedHyperCube<Z2i::Space> ball(Z2i::Point(0,0), radius, power);

      trace.error()<< "Not available.";
      trace.info()<<std::endl;
    }
    else if (id == 3)
    {
      if (!(vm.count("varsmallradius"))) missingParam("--varsmallradius");
      if (!(vm.count("radius"))) missingParam("--radius");
      if (!(vm.count("k"))) missingParam("--k");
      if (!(vm.count("phi"))) missingParam("--phi");
      double radius = vm["radius"].as<double>();
      double varsmallradius = vm["varsmallradius"].as<double>();
      unsigned int k = vm["k"].as<unsigned int>();
      double phi = vm["phi"].as<double>();

      Flower2D<Z2i::Space> flower(Z2i::Point(0,0), radius, varsmallradius,k,phi);

      lengthEstimators<Flower2D<Z2i::Space>,Z2i::Space>("flower",flower,h); 
    }
    else if (id == 4)
    {
      if (!(vm.count("radius"))) missingParam("--radius");
      if (!(vm.count("k"))) missingParam("--k");
      if (!(vm.count("phi"))) missingParam("--phi");
      double radius = vm["radius"].as<double>();
      unsigned int k = vm["k"].as<unsigned int>();
      double phi = vm["phi"].as<double>();

      NGon2D<Z2i::Space> object(Z2i::Point(0,0), radius,k,phi);

      lengthEstimators<NGon2D<Z2i::Space>,Z2i::Space>("NGon",object,h); 
    }
    else if (id == 5)
    {
      if (!(vm.count("varsmallradius"))) missingParam("--varsmallradius");
      if (!(vm.count("radius"))) missingParam("--radius");
      if (!(vm.count("k"))) missingParam("--k");
      if (!(vm.count("phi"))) missingParam("--phi");
      double radius = vm["radius"].as<double>();
      double varsmallradius = vm["varsmallradius"].as<double>();
      unsigned int k = vm["k"].as<unsigned int>();
      double phi = vm["phi"].as<double>();

      AccFlower2D<Z2i::Space> flower(Z2i::Point(0,0), radius, varsmallradius,k,phi);
      lengthEstimators<AccFlower2D<Z2i::Space>,Z2i::Space>("accFlower",flower,h); 
    } 
    else //if (id == 6)
    {
      if (!(vm.count("axis1"))) missingParam("--axis1");
      if (!(vm.count("axis2"))) missingParam("--axis2");
      if (!(vm.count("phi"))) missingParam("--phi");
      double a1 = vm["axis1"].as<double>();
      double a2 = vm["axis2"].as<double>();
      double phi = vm["phi"].as<double>();

      Ellipse2D<Z2i::Space> ell(Z2i::Point(0,0), a1, a2,phi);
>>>>>>> 721e450b

      lengthEstimators<Ellipse2D<Z2i::Space>,Z2i::Space>("Ellipse",ell,h); 
    } 

    h = h * step;
  }
  return 0;
}<|MERGE_RESOLUTION|>--- conflicted
+++ resolved
@@ -388,7 +388,6 @@
 
 int main( int argc, char** argv )
 {
-<<<<<<< HEAD
   // parse command line CLI ----------------------------------------------
   CLI::App app;
   std::string shapeName;
@@ -421,50 +420,10 @@
   app.get_formatter()->column_width(40);
   CLI11_PARSE(app, argc, argv);
   // END parse command line using CLI ----------------------------------------------
-=======
-  // parse command line ----------------------------------------------
-  po::options_description general_opt("Allowed options are: ");
-  general_opt.add_options()
-    ("help,h", "display this message")
-    ("shape,s", po::value<std::string>(), "Shape name")
-    ("list,l", "List all available shapes")
-    ("radius,R", po::value<double>(), "Radius of the shape" )
-    ("axis1,A", po::value<double>(), "Half big axis of the shape (ellipse)" )
-    ("axis2,a", po::value<double>(), "Half small axis of the shape (ellipse)" )
-    ("smallradius,r", po::value<double>()->default_value(5), "Small radius of the shape" )
-    ("varsmallradius,v", po::value<double>()->default_value(5), "Variable small radius of the shape" )
-    ("k,k", po::value<unsigned int>()->default_value(3), "Number of branches or corners the shape" )
-    ("phi", po::value<double>()->default_value(0.0), "Phase of the shape (in radian)" )
-    ("width,w", po::value<double>()->default_value(10.0), "Width of the shape" )
-    ("power,p",  po::value<double>()->default_value(2.0), "Power of the metric (double)" )
-    ("hMin", po::value<double>()->default_value(0.0001), "Minimum value for the grid step h (double)" )
-    ("steps", po::value<int>()->default_value(32), "Number of multigrid steps between 1 and hMin (integer)" );
-
-  bool parseOK=true;
-  po::variables_map vm;
-  try
-  {
-    po::store(po::parse_command_line(argc, argv, general_opt), vm);
-  }
-  catch(const std::exception& ex)
-  {
-    parseOK=false;
-    trace.info()<< "Error checking program options: "<< ex.what()<< std::endl;
-  }
-  po::notify(vm);
-  if(!parseOK || vm.count("help")||argc<=1)
-  {
-    trace.info() << "Generate multigrid length estimations of paramteric shapes using DGtal library. It will output length estimations (and timings) using several algorithms for decreasing grid steps." << std::endl << "Basic usage: " << std::endl
-    << "\tLengthEstimators [options] --shape <shapeName>" << std::endl
-    << general_opt << "\n";
-    return 0;
-  }
->>>>>>> 721e450b
 
   //List creation
   createList();
   
-<<<<<<< HEAD
   if ( listOpt->count() > 0 )
     {
       displayList();
@@ -474,20 +433,6 @@
   //Parse options
   if(shapeNameOpt->count()==0) missingParam("--shape");
     
-=======
-  if (vm.count("list"))
-  {
-    displayList();
-    return 0;
-  }
-
-  //Parse options
-  if (!(vm.count("shape"))) missingParam("--shape");
-  std::string shapeName = vm["shape"].as<std::string>();
-  double hMin = vm["hMin"].as<double>();
-  int nbSteps = vm["steps"].as<int>();
-
->>>>>>> 721e450b
   //We check that the shape is known
   unsigned int id = checkAndRetrunIndex(shapeName);
 
@@ -500,7 +445,6 @@
 
   double h = 1; 
   double step = exp( log(hMin) / (double)nbSteps);
-<<<<<<< HEAD
   while (h > hMin) {
 
     if (id ==0) ///ball
@@ -577,95 +521,6 @@
             
             Ellipse2D<Z2i::Space> ell(Z2i::Point(0,0), axis1, axis2,phi);
 
-            lengthEstimators<Ellipse2D<Z2i::Space>,Z2i::Space>("Ellipse",ell,h); 
-=======
-  while (h > hMin)
-  {
-    if (id == 0) ///ball
-    {
-      if (!(vm.count("radius"))) missingParam("--radius");
-      double radius = vm["radius"].as<double>();
-
-      Ball2D<Z2i::Space> ball(Z2i::Point(0,0), radius);
-
-      lengthEstimators<Ball2D<Z2i::Space>,Z2i::Space>("ball",ball,h); 
-    }
-    else if (id == 1)
-    {
-      if (!(vm.count("width"))) missingParam("--width");
-      double width = vm["width"].as<double>();
-
-      ImplicitHyperCube<Z2i::Space> object(Z2i::Point(0,0), width/2);
-
-      trace.error()<< "Not available.";
-      trace.info()<<std::endl;
-    }
-    else if (id == 2)
-    {
-      if (!(vm.count("power"))) missingParam("--power");
-      if (!(vm.count("radius"))) missingParam("--radius");
-      double radius = vm["radius"].as<double>();
-      double power = vm["power"].as<double>();
-
-      ImplicitRoundedHyperCube<Z2i::Space> ball(Z2i::Point(0,0), radius, power);
-
-      trace.error()<< "Not available.";
-      trace.info()<<std::endl;
-    }
-    else if (id == 3)
-    {
-      if (!(vm.count("varsmallradius"))) missingParam("--varsmallradius");
-      if (!(vm.count("radius"))) missingParam("--radius");
-      if (!(vm.count("k"))) missingParam("--k");
-      if (!(vm.count("phi"))) missingParam("--phi");
-      double radius = vm["radius"].as<double>();
-      double varsmallradius = vm["varsmallradius"].as<double>();
-      unsigned int k = vm["k"].as<unsigned int>();
-      double phi = vm["phi"].as<double>();
-
-      Flower2D<Z2i::Space> flower(Z2i::Point(0,0), radius, varsmallradius,k,phi);
-
-      lengthEstimators<Flower2D<Z2i::Space>,Z2i::Space>("flower",flower,h); 
-    }
-    else if (id == 4)
-    {
-      if (!(vm.count("radius"))) missingParam("--radius");
-      if (!(vm.count("k"))) missingParam("--k");
-      if (!(vm.count("phi"))) missingParam("--phi");
-      double radius = vm["radius"].as<double>();
-      unsigned int k = vm["k"].as<unsigned int>();
-      double phi = vm["phi"].as<double>();
-
-      NGon2D<Z2i::Space> object(Z2i::Point(0,0), radius,k,phi);
-
-      lengthEstimators<NGon2D<Z2i::Space>,Z2i::Space>("NGon",object,h); 
-    }
-    else if (id == 5)
-    {
-      if (!(vm.count("varsmallradius"))) missingParam("--varsmallradius");
-      if (!(vm.count("radius"))) missingParam("--radius");
-      if (!(vm.count("k"))) missingParam("--k");
-      if (!(vm.count("phi"))) missingParam("--phi");
-      double radius = vm["radius"].as<double>();
-      double varsmallradius = vm["varsmallradius"].as<double>();
-      unsigned int k = vm["k"].as<unsigned int>();
-      double phi = vm["phi"].as<double>();
-
-      AccFlower2D<Z2i::Space> flower(Z2i::Point(0,0), radius, varsmallradius,k,phi);
-      lengthEstimators<AccFlower2D<Z2i::Space>,Z2i::Space>("accFlower",flower,h); 
-    } 
-    else //if (id == 6)
-    {
-      if (!(vm.count("axis1"))) missingParam("--axis1");
-      if (!(vm.count("axis2"))) missingParam("--axis2");
-      if (!(vm.count("phi"))) missingParam("--phi");
-      double a1 = vm["axis1"].as<double>();
-      double a2 = vm["axis2"].as<double>();
-      double phi = vm["phi"].as<double>();
-
-      Ellipse2D<Z2i::Space> ell(Z2i::Point(0,0), a1, a2,phi);
->>>>>>> 721e450b
-
       lengthEstimators<Ellipse2D<Z2i::Space>,Z2i::Space>("Ellipse",ell,h); 
     } 
 
