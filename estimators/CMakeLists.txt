SET(DGTAL_TOOLS_SRC
  2dLocalEstimators
  lengthEstimators
  vol2normalField
  curvatureBC
  curvatureMCMS
  tangentBC
  statisticsEstimators
<<<<<<< HEAD
  curvatureScaleSpaceBCC
=======
  generic3dNormalEstimators
>>>>>>> 71c1b926
)

if (  WITH_CGAL )
  SET(CGAL_TESTS_SRC
    3dLocalEstimators )
  FOREACH(FILE ${CGAL_TESTS_SRC})
    add_executable(${FILE} ${FILE})
    target_link_libraries (${FILE}  ${DGTAL_LIBRARIES} ${DGtalToolsLibDependencies})
  ENDFOREACH(FILE)
endif ( WITH_CGAL )

FOREACH(FILE ${DGTAL_TOOLS_SRC})
  add_executable(${FILE} ${FILE})
  target_link_libraries (${FILE}  ${DGTAL_LIBRARIES} ${DGtalToolsLibDependencies})
  install(TARGETS ${FILE}
        RUNTIME DESTINATION bin
        LIBRARY DESTINATION lib
        ARCHIVE DESTINATION lib)
ENDFOREACH(FILE)<|MERGE_RESOLUTION|>--- conflicted
+++ resolved
@@ -6,11 +6,8 @@
   curvatureMCMS
   tangentBC
   statisticsEstimators
-<<<<<<< HEAD
+  generic3dNormalEstimators
   curvatureScaleSpaceBCC
-=======
-  generic3dNormalEstimators
->>>>>>> 71c1b926
 )
 
 if (  WITH_CGAL )
