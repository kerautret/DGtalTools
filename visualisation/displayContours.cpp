--- conflicted
+++ resolved
@@ -169,10 +169,6 @@
   if(vm.count("FreemanChain")){
     std::string fileName = vm["FreemanChain"].as<std::string>();
     std::vector< FreemanChain<int> > vectFc =  PointListReader< Z2i::Point>:: getFreemanChainsFromFile<int> (fileName); 
-<<<<<<< HEAD
-    //aBoard <<  SetMode( vectFc.at(0).className(), "InterGrid" );
-=======
->>>>>>> 2950add4
     aBoard << CustomStyle( vectFc.at(0).className(), 
 			   new CustomColors( Color::Red  ,  filled?  Color::Gray: Color::None  ) );    
     aBoard.setLineWidth (lineWidth);
@@ -207,11 +203,7 @@
           Decomposition4 theDecomposition( vPts.begin(),vPts.end(),computer,isClosed );
           //for each segment
           aBoard << SetMode( computer.className(), "BoundingBox" );
-<<<<<<< HEAD
-	  std::string className = computer.className() + "/BoundingBox";
-=======
           std::string className = computer.className() + "/BoundingBox";
->>>>>>> 2950add4
           for ( Decomposition4::SegmentIterator it = theDecomposition.begin();
 		it != theDecomposition.end(); ++it ) 
             {
@@ -232,11 +224,7 @@
 
           //for each segment
           aBoard << SetMode( computer.className(), "BoundingBox" );
-<<<<<<< HEAD
-	  std::string className = computer.className() + "/BoundingBox";
-=======
           std::string className = computer.className() + "/BoundingBox";
->>>>>>> 2950add4
           for ( Decomposition4::SegmentIterator it = theDecomposition.begin();
 		it != theDecomposition.end(); ++it ) 
             {
@@ -261,11 +249,7 @@
 	  typedef FP<std::vector<Z2i::Point>::iterator,int,4> FP;
 	  FP theFP( vPts.begin(),vPts.end() );
 
-<<<<<<< HEAD
-	  std::vector<FP::RealPoint> v( theFP.size() );
-=======
           std::vector<FP::RealPoint> v( theFP.size() );
->>>>>>> 2950add4
           theFP.copyMLP( v.begin() );
 
           //polyline to draw
@@ -381,15 +365,6 @@
   }
     
     if (vm.count("outputStreamSVG")){
-<<<<<<< HEAD
-      aBoard.saveSVG(std::cout);
-  } else   
-      if (vm.count("outputStreamFIG")){
-	aBoard.saveFIG(std::cout, LibBoard::Board::BoundingBox, 10.0,  !vm.count("noXFIGHeader"));
-  } else
-	if (vm.count("outputStreamEPS")){
-	  aBoard.saveEPS(std::cout);
-=======
     aBoard.saveSVG(std::cout);
   } else   
       if (vm.count("outputStreamFIG")){
@@ -397,7 +372,6 @@
   } else
 	if (vm.count("outputStreamEPS")){
     aBoard.saveEPS(std::cout);
->>>>>>> 2950add4
   } 
     
   }
