--- conflicted
+++ resolved
@@ -62,11 +62,7 @@
  @page Doc3dHeightMapViewer 3dHeightMapViewer
  
  @brief  Displays 2D image as heightmap by using QGLviewer.
-<<<<<<< HEAD
-=======
  @ingroup visualizationtools
->>>>>>> 5ed1f0c7
- 
  @b Usage:  3dImageViewer [options] input
  
  
