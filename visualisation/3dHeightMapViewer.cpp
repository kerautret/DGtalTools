/**
 *  This program is free software: you can redistribute it and/or modify
 *  it under the terms of the GNU Lesser General Public License as
 *  published by the Free Software Foundation, either version 3 of the
 *  License, or  (at your option) any later version.
 *
 *  This program is distributed in the hope that it will be useful,
 *  but WITHOUT ANY WARRANTY; without even the implied warranty of
 *  MERCHANTABILITY or FITNESS FOR A PARTICULAR PURPOSE.  See the
 *  GNU General Public License for more details.
 *
 *  You should have received a copy of the GNU General Public License
 *  along with this program.  If not, see <http://www.gnu.org/licenses/>.
 *
 **/
/**
 * @file 3dHeightMapViewer.cpp
 * @ingroup Visualisation
 * @author Bertrand Kerautret (\c kerautre@loria.fr )
 * LORIA (CNRS, UMR 7503), University of Nancy, France
 *
 * @date 2014/06/2014
 *
 * An example file named 3dHeighMapViewer.
 *
 * This file is part of the DGtal library.
 */

///////////////////////////////////////////////////////////////////////////////
#include <iostream>
#include <climits>

#include "DGtal/base/Common.h"
#include "DGtal/base/BasicFunctors.h"
#include "DGtal/helpers/StdDefs.h"
#include "DGtal/io/readers/GenericReader.h"
#include "DGtal/io/viewers/PolyscopeViewer.h"
#include <DGtal/images/ImageContainerBySTLVector.h>

#include "DGtal/io/Color.h"
#include "DGtal/images/ImageLinearCellEmbedder.h"
#include "DGtal/images/ImageSelector.h"
#include <DGtal/base/ConstAlias.h>
#include <DGtal/kernel/BasicPointFunctors.h>
#include <DGtal/topology/helpers/Surfaces.h>
#include <DGtal/io/colormaps/GradientColorMap.h>
#include <DGtal/io/colormaps/GrayscaleColorMap.h>
#include <DGtal/topology/SetOfSurfels.h>
#include <DGtal/topology/DigitalSurface.h>
#include "DGtal/shapes/TriangulatedSurface.h"
#include "DGtal/shapes/MeshHelpers.h"

using namespace std;
using namespace DGtal;
using namespace Z3i;

#include "CLI11.hpp"



/**
 @page Doc3dHeightMapViewer 3dHeightMapViewer
 
 @brief  Displays 2D image as heightmap by using QGLviewer.
<<<<<<< HEAD
=======
 @ingroup visualizationtools
>>>>>>> 449f5beb
 
 @b Usage:  3dImageViewer [options] input
 
 
 @b Allowed @b options @b are :
 
 @code
 
 Positionals:
 1 TEXT:FILE REQUIRED                  2d input image representing the height map (given as grayscape image cast into 8 bits).
 
 Options:
 -h,--help                             Print this help message and exit
 -i,--input TEXT:FILE REQUIRED         2d input image representing the height map (given as grayscape image cast into 8 bits).
 -s,--scale FLOAT                      set the scale of the maximal level. (default 1.0)
 -c,--colorMap                         define the heightmap color with a pre-defined colormap (GradientColorMap)
 -t,--colorTextureImage TEXT           define the heightmap color from a given color image (32 bits image).
 
 @endcode
 
 
 @b Example:
 
 @code
 $ visualisation/3dHeightMapViewer ${DGtal}/examples/samples/church.pgm -s 0.2
 @endcode
 
 You should obtain such a result:
 
 @image html res3dHeightMapViewer.png "resulting heightmap visualisation."
 
 
 @see
 @ref 3dHeightMapViewer.cpp
 
 */


static int posSliceZ = 0;
static int maxPosSliceZ = 0;
static Z2i::Point imagePtInf;
static Z2i::Point imagePtSup;
static float startTime = 0.0;
static bool showText = true;
static bool show_ui = false;
static string message =  "Press W to display interface";

// Defining a Helper to get the 3D point functor from an 2DImage
template<typename TImage2D, typename TPoint3D >
struct Image3DPredicatFrom2DImage{
    typedef  TPoint3D Point3D;
    /**
     *  Construct the predicat given a 2D Image
     **/
    Image3DPredicatFrom2DImage(DGtal::ConstAlias<TImage2D> anImage, double aScale):myImageRef(anImage),
    myScale(aScale){
    }
    inline
    bool operator()(const Point3D &aPoint)  const {
        functors::Projector<SpaceND<2, typename TImage2D::Integer> > projXY;
        return  (*myImageRef)(projXY(aPoint))*myScale >= aPoint[2];
    }
    CountedConstPtrOrConstPtr<TImage2D> myImageRef;
    double myScale;
};



polyscope::SurfaceMesh *
initSlice(string name, const Z2i::Point &ptLow, const Z2i::Point &ptUp) {
    polyscope::SurfaceMesh * res;
    std::vector<glm::vec3> vertices = {{ptLow[0], ptLow[1], 0},
        {ptUp[0], ptLow[1], 0},
        {ptUp[0], ptUp[1], 0},
        {ptLow[0], ptUp[1], 0}};
    
    std::vector<std::vector<size_t>> faces = {{0, 1, 2, 3}};
    res = polyscope::registerSurfaceMesh(name, vertices, faces);
    res->setSurfaceColor({0.2, 0.2, .9});
    res->setTransparency(0.5);
    return res;
}
void updateSlice(string name, const Z2i::Point &ptLow, const Z2i::Point &ptUp){
    polyscope::SurfaceMesh * sm = polyscope::getSurfaceMesh(name);
    std::vector<glm::vec3> vertices = {{ptLow[0], ptLow[1], posSliceZ},
        {ptUp[0], ptLow[1], posSliceZ},
        {ptUp[0], ptUp[1], posSliceZ},
        {ptLow[0], ptUp[1], posSliceZ}};
    sm->updateVertexPositions(vertices);
    stringstream ss; ss << "Slice position: "; ss << posSliceZ;
    message = ss.str();
    startTime = ImGui::GetTime();
    showText = true;
    
}


void callbackFaceID() {
    ImGuiIO& io = ImGui::GetIO();
    if (ImGui::IsKeyPressed(ImGuiKey_W))
    {
        show_ui = !show_ui;
    }
    if (ImGui::IsKeyPressed(ImGuiKey_UpArrow))
    {
        if (posSliceZ <= maxPosSliceZ) {
            posSliceZ++;
            updateSlice("sliceplane", imagePtInf, imagePtSup);
        }
    }
    if (ImGui::IsKeyPressed(ImGuiKey_DownArrow))
    {
        if (posSliceZ > 0) {
            posSliceZ--;
            updateSlice("sliceplane", imagePtInf, imagePtSup);
        }
    }
    
    
    if (show_ui){
        float totalWidth = ImGui::GetContentRegionAvail().x;
        float sliderWidth = (totalWidth - ImGui::GetStyle().ItemSpacing.x) * 0.5f;
        ImGui::Begin("Editing tools");
        ImGui::Text("Slice positio, :");
        ImGui::PushItemWidth(sliderWidth);
        if (ImGui::SliderInt("##z axis", &posSliceZ, 0,
                             maxPosSliceZ, "slice %i"))
        {
            updateSlice("sliceplane", imagePtInf, imagePtSup);
        }
        ImGui::SameLine();
    
        ImGui::PopItemWidth();
        ImGui::Separator();
        ImGui::Text("Polyscope interface:");

        if (ImGui::Button("show "))
        {
            polyscope::options::buildGui=true;
        }
        ImGui::SameLine();
        if (ImGui::Button("hide"))
        {
            polyscope::options::buildGui=false;
        }
        ImGui::Separator();
        ImGui::Text("Keys:");
            ImGui::Text("UP/DOWN arrow : Move slice");
            ImGui::Text("W: Hide/Show this panel");

        ImGui::End();
    }
  
    if (showText)
    {
        ImVec2 pos(20, 20);
        ImDrawList* drawList = ImGui::GetBackgroundDrawList();
        drawList->AddText(pos, IM_COL32(25, 25, 255, 255), message.c_str());
        if (ImGui::GetTime() - startTime > 10.0 )
        {
            showText = false;
        }

    }
}

typedef ImageSelector < Domain, int>::Type Image;



int main( int argc, char** argv )
{
    
    // parse command line using CLI ----------------------------------------------
    CLI::App app;
    std::string inputFileName;
    double scale {1.0};
    bool colorMap {false};
    std::string colorTextureImage;
    app.description("Displays 2D image as heightmap by using QGLviewer.\n Exemple of use:  visualisation/3dHeightMapViewer  ${DGtal}/examples/samples/church.pgm -s 0.2");
    
    app.add_option("-i,--input,1", inputFileName, "2d input image representing the height map (given as grayscape image cast into 8 bits)." )
    ->required()
    ->check(CLI::ExistingFile);
    app.add_option("--scale,-s",scale,  "set the scale of the maximal level. (default 1.0)");
    app.add_flag("--colorMap,-c", colorMap, "define the heightmap color with a pre-defined colormap (GradientColorMap)");
    app.add_option("--colorTextureImage,-t", colorTextureImage,  "define the heightmap color from a given color image (32 bits image).");
    
    
    
    app.get_formatter()->column_width(40);
    CLI11_PARSE(app, argc, argv);
    // END parse command line using CLI ----------------------------------------------
    
    
    typedef DGtal::ImageContainerBySTLVector<Z2i::Domain, unsigned char> Image2DG ;
    typedef DGtal::ImageContainerBySTLVector<Z2i::Domain, unsigned int> Image2DCol ;
    
    Image2DG image = GenericReader<Image2DG>::import( inputFileName );
    Image2DCol imageTexture(image.domain());
    Image2DG::Value  maxHeight =   *std::max_element(image.begin(), image.end()) * scale;
    trace.info()<< "Max height from scale:" << maxHeight << std::endl;
    GradientColorMap<Image2DG::Value,CMAP_JET>  gradientShade( 0, std::numeric_limits<Image2DG::Value>::max());
    GrayscaleColorMap<Image2DG::Value>  grayShade(0, std::numeric_limits<Image2DG::Value>::max());

    if(colorTextureImage != ""){
        imageTexture =  GenericReader<Image2DCol>::import( colorTextureImage );
    }
    
    imagePtInf = Z2i::Point(image.domain().lowerBound()[0],
                         image.domain().lowerBound()[1]);
    
    imagePtSup = Z2i::Point(image.domain().upperBound()[0],
                        image.domain().upperBound()[1]);
    maxPosSliceZ = maxHeight;
    
    stringstream s;
    s << "3dHeightMapViewer - DGtalTools: ";
    string name = inputFileName.substr(inputFileName.find_last_of("/")+1,inputFileName.size()) ;
    s << " " <<  name ;
    polyscope::options::programName = s.str();
    polyscope::options::buildGui=false;
    polyscope::options::groundPlaneMode = polyscope::GroundPlaneMode::None;
    polyscope::view::setNavigateStyle(polyscope::NavigateStyle::Free);
    PolyscopeViewer viewer;
    bool intAdjacency = true;
    polyscope::SurfaceMesh *slicePlane;
    typedef SurfelAdjacency<KSpace::dimension> MySurfelAdjacency;
    typedef KSpace::SurfelSet SurfelSet;
    typedef SetOfSurfels< KSpace, SurfelSet > MySetOfSurfels;
    typedef DigitalSurface< MySetOfSurfels > MyDigitalSurface;
    
    typedef SurfelAdjacency<KSpace::dimension> MySurfelAdjacency;
    MySurfelAdjacency surfAdj( intAdjacency ); // interior in all directions.
    
    
    KSpace K;
    K.init(Z3i::Point(0,0,0),Z3i::Point(image.domain().upperBound()[0], image.domain().upperBound()[1], maxHeight+1), true);
    SurfelSet boundVect;
    Image3DPredicatFrom2DImage<Image2DG, Z3i::Point> image3Dpredicate(image, scale);
    trace.info() << "Constructing boundary... ";
    MySetOfSurfels theSetOfSurfels( K, surfAdj );
    
    Surfaces<KSpace>::sMakeBoundary( theSetOfSurfels.surfelSet(),
                                    K, image3Dpredicate, Z3i::Point(0,0,0),
                                    Z3i::Point(image.domain().upperBound()[0], image.domain().upperBound()[1], maxHeight+1) );
    trace.info() << "[done]"<< std::endl;
    
    MyDigitalSurface digSurf( theSetOfSurfels );
    trace.info() << "Digital surface has " << digSurf.size() << " surfels."
    << std::endl;
    
    trace.beginBlock( "Making triangulated surface. " );
    typedef CanonicEmbedder< Space >                                  TrivialEmbedder;
    typedef ImageLinearCellEmbedder< KSpace,Image , TrivialEmbedder > CellEmbedder;
    typedef CellEmbedder::Value                                       RealPoint;
    typedef TriangulatedSurface< RealPoint >                          TriMesh;
    typedef Mesh< RealPoint >                                         ViewMesh;
    typedef std::map< MyDigitalSurface::Vertex, TriMesh::Index >      VertexMap;
    TriMesh         trimesh;
    ViewMesh        viewmesh;
    TrivialEmbedder trivialEmbedder;
    CellEmbedder    cellEmbedder;
    Image::Domain d (Z3i::Point(0,0,0),Z3i::Point(image.domain().upperBound()[0], image.domain().upperBound()[1], maxHeight+1));
    Image imageE(d);
    for (auto p : imageE.domain()){
        imageE.setValue(p, image3Dpredicate(p));
    }
    cellEmbedder.init(K, imageE, trivialEmbedder, 0);
    VertexMap vmap;
    MeshHelpers::digitalSurface2DualTriangulatedSurface
    ( digSurf, cellEmbedder, trimesh, vmap );
    MeshHelpers::triangulatedSurface2Mesh( trimesh, viewmesh );
    trace.info() << "Mesh has " << viewmesh.nbVertex()
    << " vertices and " << viewmesh.nbFaces() << " faces." << std::endl;
    trace.endBlock();
    for (unsigned int i = 0; i < viewmesh.nbFaces(); i++){
        auto b =  viewmesh.getFaceBarycenter(i);
        auto bp = Z2i::Point(b[0], b[1]);
        auto val = image(bp);
        if (image.domain().isInside(bp)){
            if(colorMap){
                viewmesh.setFaceColor(i,gradientShade(val));
            }else if (colorTextureImage != "") {
                viewmesh.setFaceColor(i, DGtal::Color(imageTexture(bp)));
            }else{
                viewmesh.setFaceColor(i, grayShade(val));
            }
                        
        }
    }
    slicePlane = initSlice("sliceplane", image.domain().lowerBound(), image.domain().upperBound());
    
    viewer.drawColor(Color(150,0,0,254));
    viewer << viewmesh;
    polyscope::state::userCallback = callbackFaceID;
    viewer.show();
    return 0;
}
<|MERGE_RESOLUTION|>--- conflicted
+++ resolved
@@ -62,10 +62,8 @@
  @page Doc3dHeightMapViewer 3dHeightMapViewer
  
  @brief  Displays 2D image as heightmap by using QGLviewer.
-<<<<<<< HEAD
-=======
+
  @ingroup visualizationtools
->>>>>>> 449f5beb
  
  @b Usage:  3dImageViewer [options] input
  
